!>------------------------------------------------------------
!!  Various functions to convert a number to a string and a string
!!  to a number
!!
!!  @author
!!  Ethan Gutmann (gutmann@ucar.edu)
!!
!!------------------------------------------------------------
module string

    use iso_fortran_env, only : real32, real64

    implicit none
    !>-----------------------------
    !!  Generic interface to various types of string conversion functions
    !!
    !!-----------------------------
    interface str
        module procedure str_d
        module procedure str_r
        module procedure str_i
    end interface
    
    integer,parameter::MAXSTRINGLENGTH=100
contains
<<<<<<< HEAD
    elemental function get_double(str_in)
        implicit none
        character(len=*), intent(in) :: str_in
        real(real64) :: get_double
=======
    !>------------------------------
    !! Convert a string to a double precision real number
    !!
    !!------------------------------
    function get_double(str_in)
        implicit none
        character(len=*), intent(in) :: str_in      ! input string
        double precision :: get_double              ! double precision return value
        
>>>>>>> f97fab45
        read(str_in,*) get_double
        
    end function get_double
    
<<<<<<< HEAD
    elemental function get_real(str_in)
        implicit none
        character(len=*), intent(in) :: str_in
        real(real32) :: get_real
=======
    !>------------------------------
    !! Convert a string to a single precision real number
    !!
    !!------------------------------
    function get_real(str_in)
        implicit none
        character(len=*), intent(in) :: str_in      ! input string
        real :: get_real                            ! return real value
        
>>>>>>> f97fab45
        read(str_in,*) get_real
        
    end function get_real

<<<<<<< HEAD
    elemental function get_integer(str_in)
=======
    !>------------------------------
    !! Convert a string to a single precision integer
    !!
    !!------------------------------
    function get_integer(str_in)
>>>>>>> f97fab45
        implicit none
        character(len=*), intent(in) :: str_in      ! input string
        integer :: get_integer                      ! return integer value
        
        read(str_in,*) get_integer
        
    end function get_integer
    
<<<<<<< HEAD
    elemental function str_d(value,fmt) result(output_string)
        implicit none
        real(real64), intent(in) :: value
        character(len=*), optional, intent(in) :: fmt
        character(len=MAXSTRINGLENGTH) :: output_string
=======
    
    !>------------------------------
    !! Convert a double precision real number to a string
    !!
    !!  Optionally specify a format string
    !!
    !!------------------------------
    function str_d(value,fmt) result(output_string)
        implicit none
        double precision :: value                       ! double precision value to be converted
        character(len=*), optional :: fmt               ! optional format string for conversion
        character(len=MAXSTRINGLENGTH) :: output_string ! return value
        
>>>>>>> f97fab45
        if (present(fmt)) then
            write(output_string,fmt) value
        else
            write(output_string,*) value
        endif
        
        output_string=adjustl(output_string)
    end function str_d

<<<<<<< HEAD
    elemental function str_r(value,fmt) result(output_string)
        implicit none
        real(real32), intent(in) :: value
        character(len=*), optional, intent(in) :: fmt
        character(len=MAXSTRINGLENGTH) :: output_string
=======
    !>------------------------------
    !! Convert a single precision real number to a string
    !!
    !!  Optionally specify a format string
    !!
    !!------------------------------
    function str_r(value,fmt) result(output_string)
        implicit none
        real :: value                                   ! single precision value to be converted
        character(len=*), optional :: fmt               ! optional format string for conversion
        character(len=MAXSTRINGLENGTH) :: output_string ! return value
        
>>>>>>> f97fab45
        if (present(fmt)) then
            write(output_string,fmt) value
        else
            write(output_string,*) value
        endif
        
        output_string=adjustl(output_string)
    end function str_r

<<<<<<< HEAD
    elemental function str_i(value,fmt) result(output_string)
        implicit none
        integer, intent(in) :: value
        character(len=*), optional, intent(in) :: fmt
        character(len=MAXSTRINGLENGTH) :: output_string
=======
    !>------------------------------
    !! Convert a single precision integer to a string
    !!
    !!  Optionally specify a format string
    !!
    !!------------------------------
    function str_i(value,fmt) result(output_string)
        implicit none
        integer :: value                                ! integer value to be converted
        character(len=*), optional :: fmt               ! optional format string for conversion
        character(len=MAXSTRINGLENGTH) :: output_string ! return value
        
>>>>>>> f97fab45
        if (present(fmt)) then
            write(output_string,fmt) value
        else
            write(output_string,*) value
        endif
        
        output_string=adjustl(output_string)
    end function str_i

end module string<|MERGE_RESOLUTION|>--- conflicted
+++ resolved
@@ -23,55 +23,37 @@
     
     integer,parameter::MAXSTRINGLENGTH=100
 contains
-<<<<<<< HEAD
-    elemental function get_double(str_in)
-        implicit none
-        character(len=*), intent(in) :: str_in
-        real(real64) :: get_double
-=======
     !>------------------------------
     !! Convert a string to a double precision real number
     !!
     !!------------------------------
-    function get_double(str_in)
+    elemental function get_double(str_in)
         implicit none
         character(len=*), intent(in) :: str_in      ! input string
         double precision :: get_double              ! double precision return value
         
->>>>>>> f97fab45
         read(str_in,*) get_double
         
     end function get_double
     
-<<<<<<< HEAD
-    elemental function get_real(str_in)
-        implicit none
-        character(len=*), intent(in) :: str_in
-        real(real32) :: get_real
-=======
     !>------------------------------
     !! Convert a string to a single precision real number
     !!
     !!------------------------------
-    function get_real(str_in)
+    elemental function get_real(str_in)
         implicit none
         character(len=*), intent(in) :: str_in      ! input string
         real :: get_real                            ! return real value
         
->>>>>>> f97fab45
         read(str_in,*) get_real
         
     end function get_real
 
-<<<<<<< HEAD
-    elemental function get_integer(str_in)
-=======
     !>------------------------------
     !! Convert a string to a single precision integer
     !!
     !!------------------------------
-    function get_integer(str_in)
->>>>>>> f97fab45
+    elemental function get_integer(str_in)
         implicit none
         character(len=*), intent(in) :: str_in      ! input string
         integer :: get_integer                      ! return integer value
@@ -80,13 +62,6 @@
         
     end function get_integer
     
-<<<<<<< HEAD
-    elemental function str_d(value,fmt) result(output_string)
-        implicit none
-        real(real64), intent(in) :: value
-        character(len=*), optional, intent(in) :: fmt
-        character(len=MAXSTRINGLENGTH) :: output_string
-=======
     
     !>------------------------------
     !! Convert a double precision real number to a string
@@ -94,13 +69,12 @@
     !!  Optionally specify a format string
     !!
     !!------------------------------
-    function str_d(value,fmt) result(output_string)
+    elemental function str_d(value,fmt) result(output_string)
         implicit none
-        double precision :: value                       ! double precision value to be converted
-        character(len=*), optional :: fmt               ! optional format string for conversion
+        double precision, intent(in) :: value                       ! double precision value to be converted
+        character(len=*), intent(in), optional :: fmt               ! optional format string for conversion
         character(len=MAXSTRINGLENGTH) :: output_string ! return value
         
->>>>>>> f97fab45
         if (present(fmt)) then
             write(output_string,fmt) value
         else
@@ -110,26 +84,18 @@
         output_string=adjustl(output_string)
     end function str_d
 
-<<<<<<< HEAD
-    elemental function str_r(value,fmt) result(output_string)
-        implicit none
-        real(real32), intent(in) :: value
-        character(len=*), optional, intent(in) :: fmt
-        character(len=MAXSTRINGLENGTH) :: output_string
-=======
     !>------------------------------
     !! Convert a single precision real number to a string
     !!
     !!  Optionally specify a format string
     !!
     !!------------------------------
-    function str_r(value,fmt) result(output_string)
+    elemental function str_r(value,fmt) result(output_string)
         implicit none
-        real :: value                                   ! single precision value to be converted
-        character(len=*), optional :: fmt               ! optional format string for conversion
+        real, intent(in) :: value                                   ! single precision value to be converted
+        character(len=*), intent(in), optional :: fmt               ! optional format string for conversion
         character(len=MAXSTRINGLENGTH) :: output_string ! return value
         
->>>>>>> f97fab45
         if (present(fmt)) then
             write(output_string,fmt) value
         else
@@ -139,26 +105,18 @@
         output_string=adjustl(output_string)
     end function str_r
 
-<<<<<<< HEAD
-    elemental function str_i(value,fmt) result(output_string)
-        implicit none
-        integer, intent(in) :: value
-        character(len=*), optional, intent(in) :: fmt
-        character(len=MAXSTRINGLENGTH) :: output_string
-=======
     !>------------------------------
     !! Convert a single precision integer to a string
     !!
     !!  Optionally specify a format string
     !!
     !!------------------------------
-    function str_i(value,fmt) result(output_string)
+    elemental function str_i(value,fmt) result(output_string)
         implicit none
-        integer :: value                                ! integer value to be converted
-        character(len=*), optional :: fmt               ! optional format string for conversion
+        integer, intent(in) :: value                                ! integer value to be converted
+        character(len=*), intent(in), optional :: fmt               ! optional format string for conversion
         character(len=MAXSTRINGLENGTH) :: output_string ! return value
         
->>>>>>> f97fab45
         if (present(fmt)) then
             write(output_string,fmt) value
         else
