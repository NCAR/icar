from urllib.parse import non_hierarchical
import pandas as pd
import xarray as xr
import numpy as np


# Create NetCDF file containing the initial conditions topography
# Currently creates flat domain
class Topography:
    def __init__(self,
                 nz=32,
                 nx=100,
                 ny=100,
                 f_name="init.nc",
                 mult_factor=1,
                 dx=0.01,
                 dy=0.01,
                 n_hills=0.0,
                 height_value=500,
                 hill_height = 2000.0,
                 time_start = 20010101,
                 lat0 = 39.5,
                 lon0 = -105,
                 Schaer_test=False):
        # print("todo: nx and ny because of C") #

        # initialize program variables
        nt = 1
        self.n_hills = n_hills
        nx,ny = self.setup_class_variables(nx, ny, nt, mult_factor)
        self.setup_attributes(nx,ny)


        # --------------------------------------------------------------
        # Create and define variables for datafile
        # --------------------------------------------------------------
        # create time
        time_end   = time_start
        time_series = pd.date_range(start=str(time_start),
                                    end=str(time_end),
                                    freq='D').strftime('%Y-%m-%d_%H:%M:%S')
        time = time_series.astype(np.unicode_)

        # create longitude and latitude
        # lon_tmp = np.arange(lon0,lon0+(nx*dx),dx)[:nx] #[np.newaxis,:nx].repeat(ny,axis=0)
        # lat_tmp = np.arange(lat0,lat0+(ny*dy),dy)[:ny] #[:ny,np.newaxis].repeat(nx,axis=1)

        ## If your displacements aren't too great (less than a few kilometers) and you're not right at the poles,
        # use the quick and dirty estimate that 111,111 meters (111.111 km) in the y direction is 1 degree
        # (of latitude) and 111,111 * cos(latitude) meters in the x direction is 1 degree (of longitude).
<<<<<<< HEAD
        lon_tmp = np.arange(lon0-(nx/2*dx/111111/np.cos(np.radians(lat0))),
                    lon0+(nx/2*dx/111111/np.cos(np.radians(lat0))),
                    dx/111111/np.cos(np.radians(lat0)) 
=======
        lon_tmp = np.arange(lon0,
                    lon0+(nx*dx/111111/np.cos(np.radians(lat0))),
                    dx/111111/np.cos(np.radians(lat0))
>>>>>>> 6e29b58c
                   )[:nx]
        lat_tmp = np.arange(lat0-(ny/2*dy/111111),
                            lat0+(ny/2*dy/111111),
                            dy/111111
                        )[:ny]
        # print(" lat_hi min/max: ", np.amin(lat_tmp),  np.amax(lat_tmp))    
        lon_tmp, lat_tmp = np.meshgrid(lon_tmp, lat_tmp)


        i = (np.arange(self.nx) - self.nx/2) * dx   
        j = (np.arange(self.ny) - self.ny/2) * dy    # dx=dy
        
        X, Y = np.meshgrid(i,j)

        self.define_data_variables(lat_tmp, lon_tmp, X, Y, height_value, hill_height, n_hills, Schaer_test, dx)

        # --------------------------------------------------------------
        # Combine variables, create dataset and write to file
        # --------------------------------------------------------------
        data_vars = dict(
            lat_hi = self.lat_m,
            lon_hi = self.lon_m,
            # x_m = self.x_m,
            hgt_hi = self.hgt_m,
            Times = time)

        ds = xr.Dataset(
            data_vars = data_vars,
            attrs = self.attributes
        )

        ds.to_netcdf(f_name, "w", "NETCDF4", unlimited_dims='time')



    # Define individual variables for datafile
    def define_data_variables(self, lat_tmp, lon_tmp, X, Y, height_value,
                              hill_height, n_hills, Schaer_test, dx):
        # dimensions of variables
        dims2d = ["lat", "lon"]
        # dims3d = ["time","lat", "lon"]

        # --- xlat_m
        self.lat_m = xr.Variable(dims2d,
                                 lat_tmp,
                                 {'units':'degrees latitude',
                                  'description':'Latitude on mass grid',
                                  })

        # --- xlon_m
        self.lon_m = xr.Variable(dims2d,
                                 lon_tmp,
                                 {'units':'degrees longitude',
                                  'description':'Longitude on mass grid',
                                  })

<<<<<<< HEAD
        # --- x_m
        self.x_m = xr.Variable(dims2d,
                                 X,
                                 {'units':'meters ',
                                  'description':'meters from center',
                                  })                                  

        print("   hires lon/lat min/max:  ", np.min(lon_tmp), np.max(lon_tmp), np.min(lat_tmp), np.max(lat_tmp) )                                  
=======
        print( "lon/lat min/max:  ", np.min(lon_tmp), np.max(lon_tmp), np.min(lat_tmp), np.max(lat_tmp) )
>>>>>>> 6e29b58c

        # --- hgt_m
        # hgt = np.full([self.nt,self.nx,self.ny], height_value)
        # hgt = self.genHill(hill_height)
        if Schaer_test==True:
            hgt=self.gen_adv_test_topo(hill_height, dx)
        elif n_hills == 1:
            hgt = self.genHill(hill_height)
        elif n_hills >1:
            hgt = self.gen_n_Hills(hill_height, n_hills)
        elif n_hills ==0:
            hgt = self.genHill(hill_height=0)


        self.hgt_m = xr.Variable(dims2d,
                                 hgt,
                                 {'units':'meters MSL',
                                  'description':'topography height',
                                  })


    def close(self):
        self.topography_f.close()


    def setup_class_variables(self, nx, ny, nt, mult_factor):
        self.nt = nt
        self.nx = round(nx * mult_factor)
        self.ny = round(ny * mult_factor)

        return self.nx, self.ny


    # hasn't been integrated and tested
    def genHill(self, hill_height):
        i = (np.arange(self.nx) - self.nx/2) / self.nx * np.pi * 2
        j = (np.arange(self.nx) - self.ny/2) / self.ny * np.pi * 2

        ig, jg = np.meshgrid(i,j)

        hgt = ((np.cos(ig)+1) * (np.cos(jg)+1))/4 * hill_height
        
        return hgt


    # # generate a simple mountain range
    def gen_n_Hills(self, hill_height, n_hills):
        i = (np.arange(self.nx) - self.nx/2) / self.nx * np.pi * 2
        j = (np.arange(self.nx) - self.ny/2) / self.ny * np.pi * 2

        ig, jg = np.meshgrid(i,j)

        # should become arguments, but for now:
        c = 0.15                  # fraction of domain taken up by the hill(s)
        sigma = n_hills**2       # amount of cosines, (very) roughly

        hgt= (
            ( np.cos(ig/c) )**2 * np.exp(-(ig/c)**2/sigma) *
            ( np.cos(jg/c) )**2 * np.exp(-(jg/c)**2/sigma)
        ) * hill_height
        print("   generated ", n_hills," hills w max hgt: ", np.amax(hgt), " (hh=", hill_height, ")")
        return hgt   


<<<<<<< HEAD
    # Topo for Schär's advection test
    def gen_adv_test_topo(self, hill_height, dx):
        i = (np.arange(self.nx) - self.nx/2) * dx  # / self.nx * np.pi * 2  
        j = (np.arange(self.ny) - self.ny/2) * dx  # / self.ny * np.pi * 2  # dx=dy
        ig, jg = np.meshgrid(i,j)
        
        lmbda = 8000
        a     = 25000
        adv_3D = False  # should become an argument (maybe) 

        if adv_3D==True:
            hgt = (
                hill_height *
                self.h_x(ig,  lmbda) * self.h_x_star( ig,  a) 
                * self.h_x(jg, lmbda) * self.h_x_star( jg,  a)
            )
            j_a =  np.where(abs(j)>a)[0]  # satisfy the hgt=0 for |x|>a  condition (eqn 26b in Schaer 2002)
            hgt[j_a] = 0
        elif adv_3D==False:  # generate 2D topo:
            hgt = (
                hill_height *
                self.h_x(ig,  lmbda) * self.h_x_star( ig,  a) 
            )

        # satisfy the hgt=0 for |x|>a  condition  (eqn 26b): (could be done more elegantly)
        i_a =  np.where(abs(i)>a)[0]       
        hgt[:,i_a] = 0

        
        print("   generated Schaer Topo w max hgt: ", np.amax(hgt), " (hh=", hill_height, ")")
        return hgt    

    def h_x(self, x,lmbda):   
        h_x = (np.cos(np.pi*x /lmbda))**2
        return h_x
        
    def h_x_star(self, x, a):

        h_x = (np.cos(np.pi*x/2/a))**2
        return h_x            
=======
        return hgt
>>>>>>> 6e29b58c



    def setup_attributes(self,nx,ny):
        self.attributes = {
            "TITLE": "OUTPUT FROM CONTINUOUS INTEGRATION TEST",
            "SIMULATION_START_DATE": "0000-00-00_00:00:00",
            "WEST-EAST_GRID_DIMENSION": nx,
            "SOUTH-NORTH_GRID_DIMENSION": ny,
            "GRIDTYPE": "C",
            "DX": 1000.0,
            "DY": 1000.0
        }<|MERGE_RESOLUTION|>--- conflicted
+++ resolved
@@ -1,4 +1,3 @@
-from urllib.parse import non_hierarchical
 import pandas as pd
 import xarray as xr
 import numpy as np
@@ -48,16 +47,10 @@
         ## If your displacements aren't too great (less than a few kilometers) and you're not right at the poles,
         # use the quick and dirty estimate that 111,111 meters (111.111 km) in the y direction is 1 degree
         # (of latitude) and 111,111 * cos(latitude) meters in the x direction is 1 degree (of longitude).
-<<<<<<< HEAD
         lon_tmp = np.arange(lon0-(nx/2*dx/111111/np.cos(np.radians(lat0))),
                     lon0+(nx/2*dx/111111/np.cos(np.radians(lat0))),
                     dx/111111/np.cos(np.radians(lat0)) 
-=======
-        lon_tmp = np.arange(lon0,
-                    lon0+(nx*dx/111111/np.cos(np.radians(lat0))),
-                    dx/111111/np.cos(np.radians(lat0))
->>>>>>> 6e29b58c
-                   )[:nx]
+                  )[:nx]
         lat_tmp = np.arange(lat0-(ny/2*dy/111111),
                             lat0+(ny/2*dy/111111),
                             dy/111111
@@ -79,7 +72,6 @@
         data_vars = dict(
             lat_hi = self.lat_m,
             lon_hi = self.lon_m,
-            # x_m = self.x_m,
             hgt_hi = self.hgt_m,
             Times = time)
 
@@ -113,18 +105,7 @@
                                   'description':'Longitude on mass grid',
                                   })
 
-<<<<<<< HEAD
-        # --- x_m
-        self.x_m = xr.Variable(dims2d,
-                                 X,
-                                 {'units':'meters ',
-                                  'description':'meters from center',
-                                  })                                  
-
         print("   hires lon/lat min/max:  ", np.min(lon_tmp), np.max(lon_tmp), np.min(lat_tmp), np.max(lat_tmp) )                                  
-=======
-        print( "lon/lat min/max:  ", np.min(lon_tmp), np.max(lon_tmp), np.min(lat_tmp), np.max(lat_tmp) )
->>>>>>> 6e29b58c
 
         # --- hgt_m
         # hgt = np.full([self.nt,self.nx,self.ny], height_value)
@@ -189,7 +170,6 @@
         return hgt   
 
 
-<<<<<<< HEAD
     # Topo for Schär's advection test
     def gen_adv_test_topo(self, hill_height, dx):
         i = (np.arange(self.nx) - self.nx/2) * dx  # / self.nx * np.pi * 2  
@@ -229,11 +209,7 @@
     def h_x_star(self, x, a):
 
         h_x = (np.cos(np.pi*x/2/a))**2
-        return h_x            
-=======
-        return hgt
->>>>>>> 6e29b58c
-
+        return h_x
 
 
     def setup_attributes(self,nx,ny):
