--- conflicted
+++ resolved
@@ -315,12 +315,7 @@
             !   NF90_NETCDF4 tells netCDF that this may be a really LARGE file and it needs to support >4GB/variable
             if (present(open_new_file)) then
                 if (open_new_file) then
-<<<<<<< HEAD
-                    !call check( nf90_create(filename, NF90_CLOBBER, ncid), filename)
-                    call check( nf90_create(filename, or(NF90_CLOBBER,nf90_64bit_offset), ncid), filename)
-=======
                     call check( nf90_create(filename, or(NF90_CLOBBER,NF90_NETCDF4), ncid), filename)
->>>>>>> 4e15a852
                 endif
             endif
             if (ncid==-1) then
