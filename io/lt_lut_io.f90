--- conflicted
+++ resolved
@@ -315,10 +315,7 @@
             !   nf90_64bit_offset tells netCDF that this may be a really LARGE file and it needs to support >2GB
             if (present(open_new_file)) then
                 if (open_new_file) then
-<<<<<<< HEAD
                     !call check( nf90_create(filename, NF90_CLOBBER, ncid), filename)
-=======
->>>>>>> 32f06508
                     call check( nf90_create(filename, or(NF90_CLOBBER,nf90_64bit_offset), ncid), filename)
                 endif
             endif
