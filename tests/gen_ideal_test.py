#!/usr/bin/env python3
from ast import Or
from netCDF4 import Dataset
import numpy as np
from sys import exit, path
from os import getcwd
path.insert(0, getcwd()+'/../helpers/genNetCDF')
import Topography as tg
import Forcing as fc
import ICARoptions as opt

# ---------------------------------------
# ----- Settings For Generating Files -----
# ---------------------------------------
# choose dimensions of hi-res grid:
nz = 80
nx = ny = 100
dx=dy=1000
<<<<<<< HEAD
dz_levels= [50., 75., 125., 200., 300., 400.] + [500.] * 50
decay_rate_L_topo = 2.0
decay_rate_S_topo = 5.0
terrain_smooth_windowsize = 4
terrain_smooth_cycles = 5

# Paramters to generate hi-res topography:
hill_height       = 3000.0   # height of the ideal hill(s) [m]
n_hills           = 5.0      # number of hills across the domain (ignored for Schaer test)

# perform an advection test, like the one in Schär 2002. Should have mp=pbl=0, adv=1 or 2. This will overwrite any Forcing u/v specified below.
# More details in 'A New Terrain-Following Vertical Coordinate Formulation for Atmospheric Prediction Models' Christoph Schär et al, 2002, Monthly Weather Review vol 130.
Schaer_test=True
if Schaer_test==True:
    print(" - - - Setting up an idealized advection test - - - \n")
    # Values below are as specified in Schaer et al 2002.
    dx = dy = 1000                # 1000 m
    nx = 300; ny = 20             # 300 m, ..m ?
    nz = 25                       # 50 m
    dz_levels = [500]*nz          # 500 m , model top at 25 km
    decay_rate_L_topo = 1.6667    # s1 = 15 km
    decay_rate_S_topo = 10.0      # s2 = 2.5 km
    hill_height       = 3000.0    # height of the ideal hill(s) [m]



# ---- Forcing specs  -----
nt_lo         = 12 # nr of timesteps (hours) - this is also how long the ideal sim will run.
nz_lo         = 30
nx_lo = 300; ny_lo = 20
dx_lo = dy_lo = 1000     # make sure dx_lo*nx_lo => dx*nx & dy_lo*ny_lo => dy*ny
dz_lo         = 500.0    # thickness of each (Forcing?) model gridcell   [m]

if dx_lo*nx_lo < dx*nx or dy_lo*ny_lo < dy*ny or dz_lo*nz_lo < np.sum(dz_levels) :
    print("\n   ERROR: Forcing domain smaller than hi-res domain. Incease forcing domain size \n")

# u field can be a constant, or an array of size nz. When Schaer_test is chosen, this get overwritten.
u_test_val = np.array([0., 0., 0., 0., 0., 0. , 0. ,2.] + [5.] *35)   # u field in z-direction
# u_test_val = 5.0
v_test_val = 0.0
=======
# from ideal test
dz_value          = 200.0    # thickness of each (Forcing?) model gridcell   [m]
# hill values currently do amazing things :)
hill_height       = 2000.0   # height of the ideal hill(s) [m]
n_hills           = 5.0      # number of hills across the domain
>>>>>>> 6e29b58c

# relative_humidity = 0.01
water_vapor_test_val = 0.000
mixing_ratio = 0.001 # water vapor # not if constant
qv_val = mixing_ratio

# --- choose function for creating pressure ---
pressure_func = 'calc_pressure_from_sea'
# pressure_func = 'calc_pressure_dz_iter'
# pressure_func = 'calc_pressure_1m_iter'
# --- choose weather model ---
# weather_model = 'basic'
weather_model = 'WeismanKlemp'


def main():
    # ICAR Options generate the ICAR namelist
    opt.ICARoptions(nz=nz,
<<<<<<< HEAD
                    output_vars=['pressure','temperature', 'lon', 'lat', 'z', 'dz', 'dz_i', 'u', 'v', 'w', 'w_grid', 'qv', 'terrain' ],
                    dz_levels=dz_levels,
                    model_comment = 'flat_z_height=-10',
                    flat_z_height=-10,
=======
                    output_vars=['pressure','temperature', 'lon', 'lat', 'z', 'dz_i', 'u', 'v', 'w', 'w_grid', ],
>>>>>>> 6e29b58c
                    sleve= ".True.",
                    terrain_smooth_windowsize = terrain_smooth_windowsize,
                    terrain_smooth_cycles = terrain_smooth_cycles ,
                    decay_rate_L_topo = decay_rate_L_topo,
                    decay_rate_S_topo = decay_rate_S_topo,
                    sleve_n = 1.35,
                    space_varying = ".True.",
                    dx = dx,                       # <-   affects advection speed!
                    phys_opt_mp = 0,
                    phys_opt_adv = 1,
                    phys_opt_wind = 3,
                    smooth_wind_distance = dx_lo,  # Very important - has effect on vertical speeds!
                    use_agl_height = True,         # !   Use height above ground level to interpolate the wind field instead of height above sea level.
                    agl_cap = 400,                 # !   Height at which we switch from AGL-interpolation to using ASL-interpolation
                    output_file = 'icar_out_',
                    qv_is_relative_humidity ='false',
                    output_interval = 1200,
)
    print("Generated icar_options.nml")

    tg.Topography(nz, nx, ny,
                  n_hills=n_hills, hill_height=hill_height,
                  dx=dx, dy=dy,
                  lat0 = 39.5,lon0 = -105,
                  Schaer_test=Schaer_test
                  )
    print("Generated init.nc")

    # double check all passed variable get used
    forcing = fc.Forcing(nt=nt_lo, nz=nz_lo, nx=nx_lo+10, ny=ny_lo+10,
                         u_val=u_test_val,
                         v_val=v_test_val,
                         water_vapor_val=water_vapor_test_val,
                         dz_value=dz_lo,
                         dx=dx_lo, dy=dy_lo,
                         qv_val=qv_val,
                         weather_model=weather_model,
                         pressure_func=pressure_func,
                         hill_height=hill_height,
                         lat0 = 39.5,lon0 = -105,
                         Schaer_test=Schaer_test
                        )
    print("Generated forcing.nc")

if __name__ == "__main__":
    main()<|MERGE_RESOLUTION|>--- conflicted
+++ resolved
@@ -16,7 +16,7 @@
 nz = 80
 nx = ny = 100
 dx=dy=1000
-<<<<<<< HEAD
+
 dz_levels= [50., 75., 125., 200., 300., 400.] + [500.] * 50
 decay_rate_L_topo = 2.0
 decay_rate_S_topo = 5.0
@@ -57,13 +57,6 @@
 u_test_val = np.array([0., 0., 0., 0., 0., 0. , 0. ,2.] + [5.] *35)   # u field in z-direction
 # u_test_val = 5.0
 v_test_val = 0.0
-=======
-# from ideal test
-dz_value          = 200.0    # thickness of each (Forcing?) model gridcell   [m]
-# hill values currently do amazing things :)
-hill_height       = 2000.0   # height of the ideal hill(s) [m]
-n_hills           = 5.0      # number of hills across the domain
->>>>>>> 6e29b58c
 
 # relative_humidity = 0.01
 water_vapor_test_val = 0.000
@@ -82,14 +75,10 @@
 def main():
     # ICAR Options generate the ICAR namelist
     opt.ICARoptions(nz=nz,
-<<<<<<< HEAD
                     output_vars=['pressure','temperature', 'lon', 'lat', 'z', 'dz', 'dz_i', 'u', 'v', 'w', 'w_grid', 'qv', 'terrain' ],
                     dz_levels=dz_levels,
                     model_comment = 'flat_z_height=-10',
                     flat_z_height=-10,
-=======
-                    output_vars=['pressure','temperature', 'lon', 'lat', 'z', 'dz_i', 'u', 'v', 'w', 'w_grid', ],
->>>>>>> 6e29b58c
                     sleve= ".True.",
                     terrain_smooth_windowsize = terrain_smooth_windowsize,
                     terrain_smooth_cycles = terrain_smooth_cycles ,
