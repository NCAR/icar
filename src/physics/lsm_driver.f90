!>----------------------------------------------------------
!! This module provides a wrapper to call various land surface models
!!
!! It sets up variables specific to the LSM to be used including both
!! history variables not currently stored in the domain level data
!! structure, and runtime parameters
!!
!! The main entry point to the code is lsm(domain,options,dt,model_time)
!!
!! <pre>
!! Call tree graph :
!!  lsm_init->[ allocate_noah_data,
!!              external initialization routines]
!!  lsm->[  sat_mr,
!!          calc_exchange_coefficient,
!!          external LSM routines]
!!
!! High level routine descriptions / purpose
!!   lsm_init           - allocates module data and initializes physics package
!!   lsm                - sets up and calls main physics package
!!  calc_exchange_coefficient - calculates surface exchange coefficient (for Noah)
!!  allocate_noah_data  - allocate module level data for Noah LSM
!!  apply_fluxes        - apply LSM fluxes (e.g. sensible and latent heat fluxes) to atmosphere
!!
!! Inputs: domain, options, dt, model_time
!!      domain,options  = as defined in data_structures
!!      dt              = time step (seconds)
!!      model_time      = time since beginning date (seconds)
!! </pre>
!!
!!  @author
!!  Ethan Gutmann (gutmann@ucar.edu)
!!
!!----------------------------------------------------------
module land_surface
    use module_sf_noahdrv,   only : lsm_noah, lsm_noah_init
    use module_sf_noahmpdrv, only : noahmplsm, noahmp_init
    ! use module_lsm_basic,    only : lsm_basic
    ! use module_lsm_simple,   only : lsm_simple, lsm_simple_init
    use module_water_simple, only : water_simple
    use module_water_lake,   only : lake, lakeini, nlevsoil, nlevsnow, nlevlake
    use mod_atm_utilities,   only : sat_mr, calc_Richardson_nr
    use time_object,         only : Time_type
    use data_structures
    use icar_constants,      only : kVARS, kLSM_SIMPLE, kLSM_NOAH, kLSM_NOAHMP
    use options_interface,   only : options_t
    use domain_interface,    only : domain_t
    use module_ra_simple, only: calc_solar_elevation
    use ieee_arithmetic

    implicit none

    private
    public :: lsm_init, lsm, lsm_var_request

    ! Noah LSM required variables.  Some of these should be stored in domain, but tested here for now
    integer :: ids,ide,jds,jde,kds,kde ! Domain dimensions
    integer :: ims,ime,jms,jme,kms,kme ! Local Memory dimensions
    integer :: its,ite,jts,jte,kts,kte ! Processing Tile dimensions

    ! LOTS of variables required by Noah, placed here "temporarily", this may be where some stay.
    ! Keeping them at the module level prevents having to allocate/deallocate every call
    ! also avoids adding LOTS of LSM variables to the main domain datastrucurt
    real,allocatable, dimension(:,:)    :: SMSTAV,SFCRUNOFF,UDRUNOFF,                               &
                                           SNOW,SNOWC,SNOWH, ACSNOW, ACSNOM, SNOALB, QFX,           &
                                           QGH, GSW, ALBEDO, ALBBCK, Z0, XICE, EMISS,               &
                                           EMBCK, QSFC, CHS, CHS2, CQS2, CPM, SR,                   &
                                           CHKLOWQ, LAI, QZ0, VEGFRAC, SHDMIN,SHDMAX,SNOTIME,SNOPCX,&
                                           POTEVP,RIB, NOAHRES,FLX4_2D,FVB_2D,FBUR_2D,              &
                                           FGSN_2D, z_atm,lnz_atm_term,Ri,base_exchange_term,       &
                                           current_precipitation
    double precision,allocatable, dimension(:,:)    :: RAINBL

    integer,allocatable, dimension(:,:) :: rain_bucket ! used to start the previous time step rain bucket

    logical :: MYJ, FRPCPN,ua_phys,RDLAI2D,USEMONALB
    real,allocatable, dimension(:,:,:)  :: SH2O,SMCREL
    real,allocatable, dimension(:,:)    :: dTemp,lhdQV, windspd
    real,allocatable, dimension(:)      :: Zs,DZs
    real :: XICE_THRESHOLD
    integer,allocatable, dimension(:,:) :: IVGTYP,ISLTYP ! IVGTYP not used?
    integer :: ITIMESTEP, update_interval, cur_vegmonth

!     real, parameter :: kappa=0.4 ! this should be karman from data_structure
    real, parameter :: freezing_threshold=273.15
    real, parameter :: SMALL_PRESSURE=0.1 !note: 0.1Pa is very small 1e-10 wouldn't affect a single-precision float
    real, parameter :: SMALL_QV=1e-10
    real, parameter :: MAX_EXCHANGE_C = 0.5
    real, parameter :: MIN_EXCHANGE_C = 0.004

    character(len=MAXVARLENGTH) :: MMINLU
    logical :: FNDSOILW,FNDSNOWH,RDMAXALB
    integer :: num_soil_layers,ISURBAN,ISICE,ISWATER, ISLAKE
    integer :: exchange_term
    real*8  :: last_model_time

    !Noah-MP specific
    integer :: IDVEG,IOPT_CRS,IOPT_BTR,IOPT_RUN,IOPT_SFC,IOPT_FRZ,IOPT_INF,IOPT_RAD,IOPT_ALB,IOPT_SNF,IOPT_TBOT
    integer :: IOPT_STC, IOPT_GLA, IOPT_RSF, IOPT_SOIL, IOPT_PEDO, IOPT_CROP, IOPT_IRR, IOPT_IRRM, IZ0TLND, SF_URBAN_PHYSICS
    real,allocatable,dimension(:,:) :: chstarxy
    character(len=MAXVARLENGTH) :: landuse_name
    real, allocatable :: day_frac(:), solar_elevation(:)

    ! Lake model: (allocated on lake init)
    real, allocatable, dimension (:,:)      ::      TH2 !, savedtke12d  lakedepth2d,
    integer :: lakeflag, lake_depth_flag, use_lakedepth, lake_count
    LOGICAL, allocatable, DIMENSION( :,: ) :: lake_or_not


contains


    subroutine lsm_var_request(options)
        implicit none
        type(options_t),intent(inout) :: options

        if (options%physics%landsurface == kLSM_NOAH) then
            call options%alloc_vars( &
                         [kVARS%water_vapor, kVARS%potential_temperature, kVARS%precipitation, kVARS%temperature,       &
                         kVARS%exner, kVARS%dz_interface, kVARS%density, kVARS%pressure_interface, kVARS%shortwave,     &
                         kVARS%longwave, kVARS%vegetation_fraction, kVARS%canopy_water, kVARS%snow_water_equivalent,    &
                         kVARS%skin_temperature, kVARS%soil_water_content, kVARS%soil_temperature, kVARS%terrain,       &
                         kVARS%sensible_heat, kVARS%latent_heat, kVARS%u_10m, kVARS%v_10m, kVARS%temperature_2m,        &
                         kVARS%humidity_2m, kVARS%surface_pressure, kVARS%longwave_up, kVARS%ground_heat_flux,          &
                         kVARS%soil_totalmoisture, kVARS%soil_deep_temperature, kVARS%roughness_z0, kVARS%ustar,        &
                         kVARS%snow_height, kVARS%lai, kVARS%temperature_2m_veg, kVARS%albedo,                          &
                         kVARS%veg_type, kVARS%soil_type, kVARS%land_mask])

             call options%advect_vars([kVARS%potential_temperature, kVARS%water_vapor])

             call options%restart_vars( &
                         [kVARS%water_vapor, kVARS%potential_temperature, kVARS%precipitation, kVARS%temperature,       &
                         kVARS%density, kVARS%pressure_interface, kVARS%shortwave,                                      &
                         kVARS%longwave, kVARS%canopy_water, kVARS%snow_water_equivalent,                               &
                         kVARS%skin_temperature, kVARS%soil_water_content, kVARS%soil_temperature, kVARS%terrain,       &
                         kVARS%sensible_heat, kVARS%latent_heat, kVARS%u_10m, kVARS%v_10m, kVARS%temperature_2m,        &
                         kVARS%snow_height,                                                                             &  ! BK 2020/10/26
                         kVARS%humidity_2m, kVARS%surface_pressure, kVARS%longwave_up, kVARS%ground_heat_flux,          &
                         kVARS%soil_totalmoisture, kVARS%soil_deep_temperature, kVARS%roughness_z0, kVARS%veg_type])    ! BK uncommented 2021/03/20
                         ! kVARS%soil_type, kVARS%land_mask, kVARS%vegetation_fraction]
        endif

        if (options%physics%landsurface == kLSM_NOAHMP) then
            call options%alloc_vars( &
                         [kVARS%water_vapor, kVARS%potential_temperature, kVARS%precipitation, kVARS%temperature,       &
                         kVARS%exner, kVARS%dz_interface, kVARS%density, kVARS%pressure_interface, kVARS%shortwave,     &
                         kVARS%shortwave_direct, kVARS%shortwave_diffuse, kVARS%albedo,                                 &
                         kVARS%longwave, kVARS%vegetation_fraction, kVARS%canopy_water, kVARS%snow_water_equivalent,    &
                         kVARS%skin_temperature, kVARS%soil_water_content, kVARS%soil_temperature, kVARS%terrain,       &
                         kVARS%sensible_heat, kVARS%latent_heat, kVARS%u_10m, kVARS%v_10m, kVARS%temperature_2m,        &
                         kVARS%humidity_2m, kVARS%surface_pressure, kVARS%longwave_up, kVARS%ground_heat_flux,          &
                         kVARS%soil_totalmoisture, kVARS%soil_deep_temperature, kVARS%roughness_z0, kVARS%ustar,        &
                         kVARS%snow_height, kVARS%canopy_vapor_pressure, kVARS%canopy_temperature,                      &
                         kVARS%veg_leaf_temperature, kVARS%coeff_momentum_drag, kVARS%coeff_heat_exchange,              &
                         kVARS%canopy_fwet, kVARS%snow_water_eq_prev, kVARS%water_table_depth, kVARS%water_aquifer,     &
                         kVARS%mass_leaf, kVARS%mass_root, kVARS%mass_stem, kVARS%mass_wood, kVARS%soil_carbon_fast,    &
                         kVARS%soil_carbon_stable, kVARS%eq_soil_moisture, kVARS%smc_watertable_deep, kVARS%recharge,   &
                         kVARS%recharge_deep, kVARS%storage_lake, kVARS%storage_gw, kVARS%mass_ag_grain,                &
                         kVARS%growing_degree_days, kVARS%plant_growth_stage, kVARS%temperature_2m_veg,                 &
                         kVARS%temperature_2m_bare, kVARS%mixing_ratio_2m_veg, kVARS%mixing_ratio_2m_bare,              &
                         kVARS%surface_rad_temperature, kVARS%net_ecosystem_exchange, kVARS%gross_primary_prod,         &
                         kVARS%net_primary_prod, kVARS%runoff_surface, kVARS%runoff_subsurface,                         &
                         kVARS%evap_canopy, kVARS%evap_soil_surface, kVARS%rad_absorbed_total, kVARS%rad_net_longwave,  &
                         kVARS%apar, kVARS%photosynthesis_total, kVARS%rad_absorbed_veg, kVARS%rad_absorbed_bare,       &
                         kVARS%stomatal_resist_total, kVARS%stomatal_resist_sun, kVARS%stomatal_resist_shade,           &
                         kVARS%lai, kVARS%sai, kVARS%snow_albedo_prev, kVARS%snow_age_factor, kVARS%canopy_water_ice,   &
                         kVARS%canopy_water_liquid, kVARS%vegetation_fraction_max, kVARS%crop_category,                 &
                         kVARS%date_planting, kVARS%date_harvest, kVARS%growing_season_gdd, kVARS%transpiration_rate,   &
                         kVARS%frac_within_gap, kVARS%frac_between_gap, kVARS%ground_temperature_canopy,                &
                         kVARS%ground_temperature_bare, kVARS%ch_veg, kVARS%ch_veg_2m, kVARS%ch_bare, kVARS%ch_bare_2m, &
                         kVARS%ch_under_canopy, kVARS%ch_leaf, kVARS%sensible_heat_veg, kVARS%sensible_heat_bare,       &
                         kVARS%sensible_heat_canopy, kVARS%evap_heat_veg, kVARS%evap_heat_bare, kVARS%evap_heat_canopy, &
                         kVARS%transpiration_heat, kVARS%ground_heat_veg, kVARS%ground_heat_bare, kVARS%snow_nlayers,   &
                         kVARS%net_longwave_veg, kVARS%net_longwave_bare, kVARS%net_longwave_canopy,                    &
                         kVARS%irr_frac_total, kVARS%irr_frac_sprinkler, kVARS%irr_frac_micro, kVARS%irr_frac_flood,    &
                         kVARS%irr_eventno_sprinkler, kVARS%irr_eventno_micro, kVARS%irr_eventno_flood,                 &
                         kVARS%irr_alloc_sprinkler, kVARS%irr_alloc_micro, kVARS%irr_alloc_flood, kVARS%irr_amt_flood,  &
                         kVARS%irr_evap_loss_sprinkler, kVARS%irr_amt_sprinkler, kVARS%irr_amt_micro,                   &
                         kVARS%evap_heat_sprinkler, kVARS%snowfall_ground, kVARS%rainfall_ground, kVARS%crop_type,      &
                         kVARS%ground_surf_temperature, kVARS%snow_temperature, kVARS%snow_layer_depth,                 &
                         kVARS%snow_layer_ice, kVARS%snow_layer_liquid_water, kVARS%soil_texture_1, kVARS%gecros_state, &
                         kVARS%soil_texture_2, kVARS%soil_texture_3, kVARS%soil_texture_4, kVARS%soil_sand_and_clay,    &
                         kVARS%vegetation_fraction_out, kVARS%latitude, kVARS%longitude, kVARS%cosine_zenith_angle,     &
                         kVARS%veg_type, kVARS%soil_type, kVARS%land_mask])

             call options%advect_vars([kVARS%potential_temperature, kVARS%water_vapor])

             call options%restart_vars( &
                         [kVARS%water_vapor, kVARS%potential_temperature, kVARS%precipitation, kVARS%temperature,       &
                         kVARS%density, kVARS%pressure_interface, kVARS%shortwave,                                      &
                         kVARS%longwave, kVARS%canopy_water, kVARS%snow_water_equivalent,                               &
                         kVARS%skin_temperature, kVARS%soil_water_content, kVARS%soil_temperature, kVARS%terrain,       &
                         kVARS%sensible_heat, kVARS%latent_heat, kVARS%u_10m, kVARS%v_10m, kVARS%temperature_2m,        &
                         kVARS%snow_height, kVARS%canopy_water_ice, kVARS%canopy_vapor_pressure, kVARS%canopy_temperature,    &  ! BK 2020/10/26
                         kVARS%humidity_2m, kVARS%surface_pressure, kVARS%longwave_up, kVARS%ground_heat_flux,          &
                         kVARS%soil_totalmoisture, kVARS%soil_deep_temperature, kVARS%roughness_z0, kVARS%veg_type])    ! BK uncommented 2021/03/20
                         ! kVARS%soil_type, kVARS%land_mask, kVARS%vegetation_fraction]
        endif

        if (options%physics%watersurface > 1) then
            call options%alloc_vars( &
                         [kVARS%sst, kVARS%ustar, kVARS%surface_pressure, kVARS%water_vapor,            &
                         kVARS%temperature, kVARS%sensible_heat, kVARS%latent_heat, kVARS%land_mask,    &
                         kVARS%humidity_2m, kVARS%temperature_2m, kVARS%skin_temperature, kVARS%u_10m, kVARS%v_10m])

             call options%advect_vars([kVARS%potential_temperature, kVARS%water_vapor])

             call options%restart_vars( &
                         [kVARS%sst, kVARS%potential_temperature, kVARS%water_vapor, kVARS%skin_temperature,        &
                         kVARS%surface_pressure, kVARS%sensible_heat, kVARS%latent_heat, kVARS%u_10m, kVARS%v_10m,  &
                         kVARS%humidity_2m, kVARS%temperature_2m])
        endif

        if (options%physics%watersurface == kWATER_LAKE ) then
            call options%alloc_vars( &
            [kVARS%lake_depth,kVARS%veg_type,kVARS%soil_type, kVARS%land_mask,kVARS%terrain,                        &
            kVARS%temperature,kVARS%pressure_interface, kVARS%dz_interface, kVARS%shortwave,  kVARS%longwave,       &
            kVARS%water_vapor, kVARS%latitude, kVARS%longitude, kVARS%sensible_heat, kVARS%latent_heat,             &
            kVARS%ground_heat_flux, kVARS%snow_water_equivalent, kVARS%t_lake3d, kVARS%dz_lake3d,                   &
            kVARS%t_soisno3d, kVARS%h2osoi_ice3d, kVARS%h2osoi_liq3d, kVARS%h2osoi_vol3d, kVARS%z3d,                &
            kVARS%dz3d, kVARS%watsat3d, kVARS%csol3d, kVARS%tkmg3d, kVARS%lakemask, kVARS%zi3d,                     &
            kVARS%tksatu3d, kVARS%tkdry3d, kVARS%snl2d, kVARS%t_grnd2d,  kVARS%savedtke12d, kVARS%lakedepth2d,      & !  kVARS%snowdp2d, kVARS%h2osno2d,
            kVARS%lake_icefrac3d, kVARS%z_lake3d,kVARS%water_vapor, kVARS%potential_temperature     ])

            ! call options%advect_vars([kVARS%potential_temperature, kVARS%water_vapor])

            call options%restart_vars( &
            [kVARS%lake_depth,kVARS%veg_type,kVARS%soil_type, kVARS%land_mask,kVARS%terrain,                        &
            kVARS%temperature,kVARS%pressure_interface, kVARS%dz_interface, kVARS%shortwave,  kVARS%longwave,       &
            kVARS%water_vapor, kVARS%latitude, kVARS%longitude, kVARS%sensible_heat, kVARS%latent_heat,             &
            kVARS%ground_heat_flux, kVARS%snow_water_equivalent, kVARS%t_lake3d, kVARS%dz_lake3d,                   &
            kVARS%t_soisno3d, kVARS%h2osoi_ice3d, kVARS%h2osoi_liq3d, kVARS%h2osoi_vol3d, kVARS%z3d,                &
            kVARS%dz3d, kVARS%watsat3d, kVARS%csol3d, kVARS%tkmg3d, kVARS%lakemask, kVARS%zi3d,                     &
            kVARS%tksatu3d, kVARS%tkdry3d, kVARS%snl2d, kVARS%t_grnd2d, kVARS%savedtke12d, kVARS%lakedepth2d,       & !kVARS%snowdp2d, kVARS%h2osno2d,
            kVARS%lake_icefrac3d, kVARS%z_lake3d,kVARS%water_vapor, kVARS%potential_temperature ])
        endif



    end subroutine lsm_var_request

    subroutine calc_exchange_coefficient(wind,tskin,airt,exchange_C)
        implicit none
        real, dimension(:,:),intent(inout) :: wind,tskin
        real, dimension(:,:,:),intent(inout) :: airt
        real,dimension(:,:),intent(inout) :: exchange_C

        ! Richardson number
        where(wind==0) wind=1e-5
        exchange_C = 0

        Ri = gravity/airt(:,1,:) * (airt(:,1,:)-tskin)*z_atm/(wind**2)
        ! Ri now is a function in atm_utlilities:
        ! calc_Richardson_nr(Ri, airt, tskin, z_atm, wind)

        ! "--------------------------------------------------"
        !  "Surface Richardson number"
        where(Ri<0)  exchange_C = lnz_atm_term * (1.0-(15.0*Ri)/(1.0+(base_exchange_term * sqrt((-1.0)*Ri))))
        where(Ri>=0) exchange_C = lnz_atm_term * 1.0/((1.0+15.0*Ri)*sqrt(1.0+5.0*Ri))

        where(exchange_C > MAX_EXCHANGE_C) exchange_C=MAX_EXCHANGE_C
        where(exchange_C < MIN_EXCHANGE_C) exchange_C=MIN_EXCHANGE_C
    end subroutine calc_exchange_coefficient


! eqn A11 in Appendix A.2 of Chen et al 1997 (see below for reference)
    subroutine F2_formula(F2, z_atm, zo, Ri)
        real, dimension(:,:), intent(inout) :: F2, z_atm, zo, Ri

        ! for the stable case from Mahrt (1987)
        where(Ri>=0) F2=exp(-Ri)
        ! for the unstable case from Holtslag and Beljaars (1989)
        where(Ri<0)  F2=(1-(15*Ri)/(1+((70.5*karman**2 * sqrt(-Ri * z_atm/zo))/(lnz_atm_term**2))) )

    end subroutine F2_formula
!From Appendix A.2 in Chen et al 1997
! Impact of Atmospheric Surface-layer Parameterizations in the new Land-surface Scheme of the Ncep Mesoscale ETA Model
! Boundary-Layer Meteorology 85:391-421
    subroutine calc_mahrt_holtslag_exchange_coefficient(wind,tskin,airt,znt, exchange_C)
        implicit none
        real, dimension(:,:),intent(inout) :: wind,tskin
        real, dimension(:,:,:),intent(inout) :: airt
        real,dimension(:,:),intent(inout) :: exchange_C, znt

        ! Richardson number
        where(wind==0) wind=1e-10
        Ri = gravity/airt(:,1,:) * (airt(:,1,:)-tskin)*z_atm/(wind**2)

        call F2_formula(base_exchange_term, z_atm,znt,Ri)

        exchange_C = karman**2 * base_exchange_term / lnz_atm_term**2

        where(exchange_C > MAX_EXCHANGE_C) exchange_C=MAX_EXCHANGE_C
        where(exchange_C < MIN_EXCHANGE_C) exchange_C=MIN_EXCHANGE_C
    end subroutine calc_mahrt_holtslag_exchange_coefficient

    subroutine surface_diagnostics(HFX, QFX, TSK, QSFC, CHS2, CQS2,T2, Q2, PSFC, &
                                    VEGFRAC, veg_type, land_mask, T2veg, T2bare, Q2veg, Q2bare)
        ! taken almost directly / exactly from WRF's module_sf_sfcdiags.F
        !-- HFX           net upward heat flux at the surface (W/m^2)
        !-- QFX           net upward moisture flux at the surface (kg/m^2/s)
        !-- TSK           surface temperature (K)
        !-- qsfc          specific humidity at lower boundary (kg/kg)
        implicit none
        REAL, DIMENSION(ims:ime, jms:jme ), INTENT(IN)    ::  HFX, QFX, TSK, QSFC
        REAL, DIMENSION(ims:ime, jms:jme ), INTENT(INOUT) ::  Q2, T2
        REAL, DIMENSION(ims:ime, jms:jme ), INTENT(IN)    ::  PSFC, CHS2, CQS2
        REAL, DIMENSION( : , : ),  POINTER, INTENT(IN)    ::  T2veg, T2bare, Q2veg, Q2bare
        REAL, DIMENSION(ims:ime, jms:jme ), INTENT(IN)    ::  VEGFRAC
        INTEGER, DIMENSION(ims:ime, jms:jme ), INTENT(IN) ::  land_mask, veg_type
        integer :: i,j
        real :: rho

        !$omp parallel default(shared), private(i,j,rho)
        !$omp do
        do j=jts,jte
            do i=its,ite

                ! if ((domain%veg_type(i,j)/=13).and.(domain%veg_type(i,j)/=15).and.(domain%veg_type(i,j)/=16).and.(domain%veg_type(i,j)/=21)) then
                ! over glacier, urban and barren, noahmp veg 2m T is 0 or -9999e35
                if ((T2veg(i,j) > 200).and.(land_mask(i,j)==kLC_LAND).and.(associated(T2bare))) then
                    T2(i,j) = VEGFRAC(i,j) * T2veg(i,j) &
                        + (1-VEGFRAC(i,j)) * T2bare(i,j)
                    Q2(i,j) = VEGFRAC(i,j) * Q2veg(i,j) &
                        + (1-VEGFRAC(i,j)) * Q2bare(i,j)
                else
                    ! over glacier we don't want to use the bare ground temperature though
                    if ((veg_type(i,j)/=ISICE)           &  ! was /=15  (15=snow/ice in MODIFIED_IGBP_MODIS_NOAH)
                        .and.(veg_type(i,j)/=ISLAKE)     &  ! was /=21  (ISLAKE  = options%lsm_options%lake_category)   # 17 is water, 21 is lakes (in MODIFIED_IGBP_MODIS_NOAH ) MODIFY FOR GENERIC LU TYPES!!
                        .and.(land_mask(i,j)==kLC_LAND)  &
                        .and.(associated(T2bare))) then
                        T2(i,j) = T2bare(i,j)
                        Q2(i,j) = Q2bare(i,j)
                    else
                        RHO = PSFC(I,J)/(Rd * TSK(I,J))

                        if(CQS2(I,J).lt.1.E-3) then
                           Q2(I,J) = QSFC(I,J)
                        else
                           Q2(I,J) = QSFC(I,J) - QFX(I,J)/(RHO*CQS2(I,J))
                        endif

                        if(CHS2(I,J).lt.1.E-3) then
                           T2(I,J) = TSK(I,J)
                        else
                           T2(I,J) = TSK(I,J) - HFX(I,J)/(RHO*CP*CHS2(I,J))
                        endif
                    endif
                endif
                if (Q2(i,j) < SMALL_QV) Q2(i,j) = SMALL_QV

                ! TH2(I,J) = T2(I,J)*(1.E5/PSFC(I,J))**ROVCP
            enddo
        enddo
        !$omp end do
        !$omp end parallel
    end subroutine surface_diagnostics

        subroutine apply_fluxes(domain,dt)
        ! add sensible and latent heat fluxes to the first atm level
        implicit none
        type(domain_t), intent(inout) :: domain
        real, intent(in) :: dt
        integer :: i,j,k, sfc_layer
        integer, SAVE :: nz = 0
        real :: layer_fraction

        sfc_layer = 400 ! meters
        if (nz==0) then
            layer_fraction = 0
            do k=kts, kte
                layer_fraction = maxval(domain%dz_interface%data_3d(:,k,:)) + layer_fraction
                if (layer_fraction < sfc_layer) nz=k
            end do
        end if

        associate(density       => domain%density%data_3d,             &
                  sensible_heat => domain%sensible_heat%data_2d,           &
                  latent_heat   => domain%latent_heat%data_2d,             &
                  dz            => domain%dz_interface%data_3d,        &
                  pii           => domain%exner%data_3d,               &
                  th            => domain%potential_temperature%data_3d, &
                  qv            => domain%water_vapor%data_3d          &
            )


        do j = jts, jte
        do k = kts, kts + nz
        do i = its, ite
            ! compute the fraction of the current gridcell that is within the surface layer
            if (k==kts) Then
                layer_fraction = min(1.0, sfc_layer / dz(i,k,j))
            else
                layer_fraction = max(0.0, min(1.0, (sfc_layer - sum(dz(i,kts:k-1,j))) / dz(i,k,j) ) )
            endif

            ! convert sensible heat flux to a temperature delta term
            ! (J/(s*m^2) * s / (J/(kg*K)) => kg*K/m^2) ... /((kg/m^3) * m) => K
            dTemp(i,j) = (sensible_heat(i,j) * dt/cp)  &
                     / (density(i,k,j) * sfc_layer * 1.6)
            ! add temperature delta converted back to potential temperature
            th(i,k,j) = th(i,k,j) + (dTemp(i,j) / pii(i,k,j)) * layer_fraction

            ! convert latent heat flux to a mixing ratio tendancy term
            ! (J/(s*m^2) * s / (J/kg) => kg/m^2) ... / (kg/m^3 * m) => kg/kg
            lhdQV(i,j) = (latent_heat(i,j) / LH_vaporization * dt) &
                    / (density(i,k,j) * sfc_layer)
            ! add water vapor in kg/kg
            qv(i,k,j) = qv(i,k,j) + lhdQV(i,j) * layer_fraction

        end do ! i
        end do ! k
        end do ! j

        ! write(*,*) MINVAL(lhdQV), MAXVAL(lhdQV), 'kg/kg (min/max) added to QV at', domain%model_time%hour

        ! enforce some minimum water vapor content... just in case
        where(qv < SMALL_QV) qv = SMALL_QV

        end associate

    end subroutine apply_fluxes

    subroutine allocate_noah_data(num_soil_layers)
        implicit none
        integer, intent(in) :: num_soil_layers
        integer :: i

        ITIMESTEP=1

        allocate(SMSTAV(ims:ime,jms:jme))
        SMSTAV = 0.5 !average soil moisture available for transp (between SMCWLT and SMCMAX)
        allocate(SFCRUNOFF(ims:ime,jms:jme))
        SFCRUNOFF = 0
        allocate(UDRUNOFF(ims:ime,jms:jme))
        UDRUNOFF = 0
        allocate(SNOW(ims:ime,jms:jme))
        SNOW = 0
        allocate(SNOWC(ims:ime,jms:jme))
        SNOWC = 0
        allocate(SNOWH(ims:ime,jms:jme))
        SNOWH = 0
        allocate(ACSNOW(ims:ime,jms:jme))
        ACSNOW = 0
        allocate(ACSNOM(ims:ime,jms:jme))
        ACSNOM = 0
        allocate(SNOALB(ims:ime,jms:jme))
        SNOALB = 0.8

        allocate(QGH(ims:ime,jms:jme))
        QGH = 0.02 ! saturated mixing ratio at ~20C
        allocate(GSW(ims:ime,jms:jme))
        GSW = 0

        allocate(ALBEDO(ims:ime,jms:jme))
        ALBEDO = 0.17
        allocate(ALBBCK(ims:ime,jms:jme))
        ALBBCK = 0.17 !?
        allocate(XICE(ims:ime,jms:jme))
        XICE = 0
        allocate(EMISS(ims:ime,jms:jme))
        EMISS = 0.99
        allocate(EMBCK(ims:ime,jms:jme))
        EMBCK = 0.99
        allocate(CPM(ims:ime,jms:jme))
        CPM = 0
        allocate(SR(ims:ime,jms:jme))
        SR = 0
        allocate(CHKLOWQ(ims:ime,jms:jme))
        CHKLOWQ = 0
        allocate(QZ0(ims:ime,jms:jme))
        QZ0 = 0 ! used to check for saturation? but only relevant if myj == True

        allocate(FLX4_2D(ims:ime,jms:jme))
        allocate(FVB_2D(ims:ime,jms:jme))
        allocate(FBUR_2D(ims:ime,jms:jme))
        allocate(FGSN_2D(ims:ime,jms:jme))

        allocate(SHDMIN(ims:ime,jms:jme))
        SHDMIN = 0
        allocate(SHDMAX(ims:ime,jms:jme))
        SHDMAX = 100
        allocate(SNOTIME(ims:ime,jms:jme))
        SNOTIME = 0
        allocate(SNOPCX(ims:ime,jms:jme))
        SNOPCX = 0
        allocate(POTEVP(ims:ime,jms:jme))
        POTEVP = 0
        allocate(SMCREL(ims:ime,num_soil_layers,jms:jme))
        SMCREL = 0
        allocate(RIB(ims:ime,jms:jme))
        RIB = 0
        allocate(NOAHRES(ims:ime,jms:jme))
        NOAHRES = 0
        allocate(VEGFRAC(ims:ime,jms:jme))
        VEGFRAC = 50

        allocate(day_frac(ims:ime))
        allocate(solar_elevation(ims:ime))

        XICE_THRESHOLD = 1
        RDLAI2D = .false. !TLE check back on this one
        USEMONALB = .false.
        MYJ = .false.
        FRPCPN = .false. ! set this to true and calculate snow ratio to use microphysics based snow/rain partitioning
        ua_phys = .false.

        allocate(SH2O(ims:ime,num_soil_layers,jms:jme))
        SH2O = 0.25

        allocate(Zs(num_soil_layers))
        allocate(DZs(num_soil_layers))
        DZs = [0.1,0.3,0.6,1.0]
        Zs(1) = DZs(1)/2
        do i = 2,num_soil_layers
            Zs(i) = Zs(i-1) + DZs(i)/2 + DZs(i-1)/2
        end do

    end subroutine allocate_noah_data

    subroutine lsm_init(domain,options)
        implicit none
        type(domain_t), intent(inout) :: domain
        type(options_t),intent(in)    :: options
        integer :: i,j

        if (options%physics%landsurface == 0) return   !! So we cannot (currently) run without lsm but with water.

        if (this_image()==1) write(*,*) "Initializing LSM"

        if (this_image()==1) write(*,*) "    max soil_deep_temperature on init: ", maxval(domain%soil_deep_temperature%data_2d)
        if (this_image()==1) write(*,*) "    max skin_temperature on init: ", maxval(domain%skin_temperature%data_2d)

        exchange_term = 1

        ! module level variables for easy access... need to think about tiling to permit halo processing separately.
        ids = domain%grid%ids
        ide = domain%grid%ide
        jds = domain%grid%jds
        jde = domain%grid%jde
        kds = domain%grid%kds
        kde = domain%grid%kde
        ims = domain%grid%ims
        ime = domain%grid%ime
        jms = domain%grid%jms
        jme = domain%grid%jme
        kms = domain%grid%kms
        kme = domain%grid%kme
        its = domain%grid%its
        ite = domain%grid%ite
        jts = domain%grid%jts
        jte = domain%grid%jte
        kts = domain%grid%kts
        kte = domain%grid%kte

        allocate(dTemp(its:ite,jts:jte))
        dTemp = 0
        allocate(lhdQV(its:ite,jts:jte))
        lhdQV = 0
        allocate(Z0(ims:ime,jms:jme))
        Z0 = domain%roughness_z0%data_2d ! this should get updated by the LSM(?)
        allocate(QSFC(ims:ime,jms:jme))
        QSFC = domain%water_vapor%data_3d(:,kms,:) ! this should get updated by the lsm    (BK: BUT does not fed back to domain%water_vapor%data_3d ?)
        allocate(Ri(ims:ime,jms:jme))
        Ri = 0
        allocate(z_atm(ims:ime,jms:jme))
        z_atm = 50

        allocate(lnz_atm_term(ims:ime,jms:jme))
        lnz_atm_term = 0.1

        allocate(base_exchange_term(ims:ime,jms:jme))
        base_exchange_term = 0.01

        allocate(QFX(ims:ime,jms:jme))
        QFX = 0

        allocate(current_precipitation(ims:ime,jms:jme))
        current_precipitation = 0

        allocate(windspd(ims:ime,jms:jme))
        windspd = 3

        ! NOTE, these fields have probably not been initialized yet...
        ! windspd = sqrt(domain%u10**2+domain%v10**2)

        allocate(CHS(ims:ime,jms:jme))
        CHS = 0.01

        allocate(CHS2(ims:ime,jms:jme))
        CHS2 = 0.01

        allocate(CQS2(ims:ime,jms:jme))
        CQS2 = 0.01


        allocate(RAINBL(ims:ime,jms:jme))
        RAINBL = domain%accumulated_precipitation%data_2dd  ! used to store last time step accumulated precip so that it can be subtracted from the current step
                            ! set to domain%rain incase this is a restart run and rain is non-zero to start
        allocate(rain_bucket(ims:ime,jms:jme))
        rain_bucket = domain%precipitation_bucket  ! used to store last time step accumulated precip so that it can be subtracted from the current step


        ! initial guesses (not needed?)
        domain%temperature_2m%data_2d = domain%temperature%data_3d(:,kms,:)
        domain%humidity_2m%data_2d = domain%water_vapor%data_3d(:,kms,:)

        if (options%physics%landsurface==kLSM_SIMPLE) then
            write(*,*) "    Simple LSM (may not work?)"
            stop "Simple LSM not settup, choose a different LSM options"
            ! call lsm_simple_init(domain,options)
        endif
        ! Noah Land Surface Model
        if (options%physics%landsurface==kLSM_NOAH) then
            if (this_image()==1) write(*,*) "    Noah LSM"

            num_soil_layers=4  ! Make namelist argument maybe?

            ! if (this_image()==1) then
            !     write(*,*) "    options%parameters%external_files: ", trim(options%parameters%external_files)
            !     write(*,*) "    options%parameters%restart: ", options%parameters%restart
            !     write(*,*) "    options%parameters%rho_snow_ext ", trim(options%parameters%rho_snow_ext)
            !     write(*,*) "    options%parameters%swe_ext ", trim(options%parameters%swe_ext )
            ! endif

            if (options%parameters%rho_snow_ext /="" .AND. options%parameters%swe_ext /="") then ! calculate snowheight from external swe and density, but only if both are provided. (Swe alone will give FNDSNW = F)
                FNDSNOWH = .True.
                if (this_image()==1) write(*,*) "    Find snow height in file i.s.o. calculating them from SWE: FNDSNOWH=", FNDSNOWH
            elseif(options%parameters%hsnow_ext /="" ) then  ! read in external snowheight if supplied
                FNDSNOWH= .True.
                if (this_image()==1) write(*,*) "    Find snow height in file i.s.o. calculating them from SWE: FNDSNOWH=", FNDSNOWH
            elseif(options%parameters%restart) then   ! If restarting read in snow height, but only if this is in restart file?
                FNDSNOWH= .True.
                if (this_image()==1) write(*,*) "    Find snow height in file i.s.o. calculating them from SWE: FNDSNOWH=", FNDSNOWH
            else
                FNDSNOWH=.False. ! calculate SNOWH from SNOW
            endif

            FNDSOILW=.False. ! calculate SOILW (this parameter is ignored in LSM_NOAH_INIT)
            RDMAXALB=.False.

            ISURBAN = options%lsm_options%urban_category
            ISICE   = options%lsm_options%ice_category
            ISWATER = options%lsm_options%water_category
            MMINLU  = options%lsm_options%LU_Categories !"MODIFIED_IGBP_MODIS_NOAH"
            ISLAKE  = options%lsm_options%lake_category

            call allocate_noah_data(num_soil_layers)

            if (options%lsm_options%monthly_albedo) then
                if (.not.options%lsm_options%monthly_vegfrac) Then
                    print*, "ERROR, monthly albedo requires monthly vegfrac"
                    error stop
                endif
                ALBEDO = domain%albedo%data_3d(:, domain%model_time%month, :)
            else
                ALBEDO = domain%albedo%data_3d(:, 1, :)
            endif
            if (options%lsm_options%monthly_vegfrac) then
                VEGFRAC = domain%vegetation_fraction%data_3d(:, domain%model_time%month, :)
            else
                VEGFRAC = domain%vegetation_fraction%data_3d(:, 1, :)
            endif
            cur_vegmonth = domain%model_time%month

            ! save the canopy water in a temporary variable in case this is a restart run because lsm_init resets it to 0
            CQS2 = domain%canopy_water%data_2d
            ! prevents init from failing when processing water points that may have "soil_t"=0
            where(domain%soil_temperature%data_3d<200) domain%soil_temperature%data_3d=200
            where(domain%soil_water_content%data_3d<0.0001) domain%soil_water_content%data_3d=0.0001

            call LSM_NOAH_INIT( VEGFRAC,                             &
                                domain%snow_water_equivalent%data_2d,& !SNOW, &  BK 18/03/2021
                                SNOWC,                               &
                                domain%snow_height%data_2d,          & !SNOWH, &   BK 18/03/2021
                                domain%canopy_water%data_2d,         &
                                domain%soil_temperature%data_3d,     & !-- SMSTAV      Soil moisture availability for evapotranspiration ( fraction between SMCWLT and SMCMXA)
                                domain%soil_water_content%data_3d,   &
                                SFCRUNOFF,                           &
                                UDRUNOFF,                            &
                                ACSNOW,                              &
                                ACSNOM,                              &
                                domain%veg_type,                     &
                                domain%soil_type,                    &
                                domain%soil_temperature%data_3d,     &
                                domain%soil_water_content%data_3d,   &
                                SH2O,                                &
                                ZS,                                  &
                                DZS,                                 &
                                MMINLU,                              &
                                SNOALB,                              &
                                FNDSOILW,                            &
                                FNDSNOWH,                            &
                                RDMAXALB,                            &
                                num_soil_layers,                     &
                                .False.,                             & ! nlayers, is_restart (can't yet)
                                .True. ,                             & ! allowed_to_read (e.g. soilparm.tbl)
                                ids,ide, jds,jde, kds,kde,           &
                                ims,ime, jms,jme, kms,kme,           &
                                its,ite, jts,jte, kts,kte  )

            domain%canopy_water%data_2d = CQS2
            CQS2=0.01
            ! where(domain%veg_type==ISWATER) domain%land_mask=kLC_WATER ! ensure VEGTYPE (land cover) and land-sea mask are consistent
            where((domain%veg_type==ISWATER) .OR. (domain%veg_type==ISLAKE)) domain%land_mask=kLC_WATER  ! include lakes.
        endif

        ! Noah-MP Land Surface Model
        if (options%physics%landsurface==kLSM_NOAHMP) then
            if (this_image()==1) write(*,*) "    Noah-MP LSM"

            num_soil_layers=4 ! to .nml?

            ! if (this_image()==1) then
            !     write(*,*) "    options%parameters%external_files: ", trim(options%parameters%external_files)
            !     write(*,*) "    options%parameters%restart: ", options%parameters%restart
            !     write(*,*) "    options%parameters%rho_snow_ext ", trim(options%parameters%rho_snow_ext)
            !     write(*,*) "    options%parameters%swe_ext ", trim(options%parameters%swe_ext )
            ! endif

            if (options%parameters%rho_snow_ext /="" .AND. options%parameters%swe_ext /="") then ! calculate snowheight from external swe and density, but only if both are provided. (Swe alone will give FNDSNW = F)
                FNDSNOWH = .True.
                if (this_image()==1) write(*,*) "    Find snow height in file i.s.o. calculating them from SWE: FNDSNOWH=", FNDSNOWH
            elseif(options%parameters%hsnow_ext /="" ) then  ! read in external snowheight if supplied
                FNDSNOWH= .True.
                if (this_image()==1) write(*,*) "    Find snow height in file i.s.o. calculating them from SWE: FNDSNOWH=", FNDSNOWH
            elseif(options%parameters%restart) then   ! If restarting read in snow height, but only if this is in restart file?
                FNDSNOWH= .True.
                if (this_image()==1) write(*,*) "    Find snow height in file i.s.o. calculating them from SWE: FNDSNOWH=", FNDSNOWH
            else
                FNDSNOWH=.False. ! calculate SNOWH from SNOW
            endif

            FNDSOILW=.False. ! calculate SOILW (this parameter is ignored in LSM_NOAH_INIT)
            RDMAXALB=.False.

            ISURBAN = options%lsm_options%urban_category
            ISICE   = options%lsm_options%ice_category
            ISWATER = options%lsm_options%water_category
            MMINLU  = options%lsm_options%LU_Categories !"MODIFIED_IGBP_MODIS_NOAH"
            ISLAKE  = options%lsm_options%lake_category

            call allocate_noah_data(num_soil_layers)

            if (options%lsm_options%monthly_albedo) then
                if (.not.options%lsm_options%monthly_vegfrac) Then
                    print*, "ERROR, monthly albedo requires monthly vegfrac"
                    error stop
                endif
                ALBEDO = domain%albedo%data_3d(:, domain%model_time%month, :)
            else
                ALBEDO = domain%albedo%data_3d(:, 1, :)
            endif
            if (options%lsm_options%monthly_vegfrac) then
                VEGFRAC = domain%vegetation_fraction%data_3d(:, domain%model_time%month, :)
            else
                VEGFRAC = domain%vegetation_fraction%data_3d(:, 1, :)
            endif
            cur_vegmonth = domain%model_time%month

            ! save the canopy water in a temporary variable in case this is a restart run because lsm_init resets it to 0
            CQS2 = domain%canopy_water%data_2d
            ! prevents init from failing when processing water points that may have "soil_t"=0
            where(domain%soil_temperature%data_3d<200) domain%soil_temperature%data_3d=200
            where(domain%soil_water_content%data_3d<0.0001) domain%soil_water_content%data_3d=0.0001

            ! Hard-coded Noah-MP input options (read in from namelist in future); TLE
            IDVEG = 1            ! dynamic vegetation (1 = OFF; 2 = ON)
            IOPT_CRS = 1         ! canopy stomatal resistance (1 = Ball-Berry; 2 = Jarvis)
            IOPT_BTR = 1         ! soil moisture factor for stomatal resistance (1 = Noah; 2 = CLM; 3 = SSiB)
            IOPT_RUN = 1         ! runoff and gw (1 = SIMGM; 2 = SIMTOP; 3 = Schaake96; 4 = BATS)
            IOPT_SFC = 1         ! surface layer drag coefficient (CH & CM) (1 = M-O; 2 = Chen97)
            IOPT_FRZ = 1         ! supercooled liquid water (1 = NY06; 2 = Koren99)
            IOPT_INF = 1         ! frozen soil permeability (1 = NY06; 2 = Koren99)
            IOPT_RAD = 1         ! radiation transfer (1 = gap=F(3D,cosz); 2 = gap=0; 3 = gap=1-Fveg)
            IOPT_ALB = 1         ! snow surface albedo (1 = BATS; 2 = CLASS; 3 = Noah)
            IOPT_SNF = 1         ! rain/snow partitioning (1 = Jordan91; 2 = BATS; 3 = CLASS)
            IOPT_TBOT = 2        ! lower boundary of soil temperature (1 = zero-flux; 2 = Noah)
            IOPT_STC = 1         ! snow/soil temp. time scheme
            IOPT_GLA = 1         ! glacier option (1 = phase change; 2 = simple)
            IOPT_RSF = 1         ! surface resistance (1 = Sakaguchi/Zeng; 2 = Sellers; 3 = modified Sellers; 4 = 1+snow)
            IOPT_SOIL = 1        ! soil config. option (1 = homogeneous with depth; 2 & 3 = variable with depth--not currently set up)
            IOPT_PEDO = 1        ! soil pedotransfer function option
            IOPT_CROP = 0        ! crop model option (0 = none; 1 = Liu et al.; 2 = Gecros)
            IOPT_IRR = 0         ! irrigation scheme (0 = OFF; 1 = ON)
            IOPT_IRRM = 0        ! irrigation method
            IZ0TLND = 0          ! option of Chen adjustment of Czil (not used)
            SF_URBAN_PHYSICS = 0 ! urban physics (0 = off)

            !allocate dummy variable that doesn't do anything
            allocate(chstarxy(ims:ime,jms:jme))
            chstarxy = 0

            call NOAHMP_INIT ( MMINLU,                                  &
                                domain%snow_water_equivalent%data_2d,   &
                                domain%snow_height%data_2d,             &
                                domain%canopy_water%data_2d,            &
                                domain%soil_type,                       &
                                domain%veg_type,                        &
                                domain%latitude%data_2d,                &
                                domain%soil_temperature%data_3d,        &
                                domain%soil_water_content%data_3d,      &
                                SH2O , DZS ,                            &
                                FNDSOILW , FNDSNOWH ,                   &
                                domain%skin_temperature%data_2d,        &
                                domain%snow_nlayers,                    &
                                domain%veg_leaf_temperature%data_2d,    &
                                domain%ground_surf_temperature%data_2d, &
                                domain%canopy_water_ice%data_2d,        &
                                domain%soil_deep_temperature%data_2d,   &
                                XICE,                                   &
                                domain%canopy_water_liquid%data_2d,     &
                                domain%canopy_vapor_pressure%data_2d,   &
                                domain%canopy_temperature%data_2d,      &
                                domain%coeff_momentum_drag%data_2d,     &
                                domain%coeff_heat_exchange%data_2d,     &
                                domain%canopy_fwet%data_2d,             &
                                domain%snow_water_eq_prev%data_2d,      &
                                domain%snow_albedo_prev%data_2d,        &
                                domain%snowfall_ground%data_2d,         &
                                domain%rainfall_ground%data_2d,         &
                                domain%storage_lake%data_2d,            &
                                domain%water_table_depth%data_2d,       &
                                domain%water_aquifer%data_2d,           &
                                domain%storage_gw%data_2d,              &
                                domain%snow_temperature%data_3d,        &
                                domain%snow_layer_depth%data_3d,        &
                                domain%snow_layer_ice%data_3d,          &
                                domain%snow_layer_liquid_water%data_3d, &
                                domain%mass_leaf%data_2d,               &
                                domain%mass_root%data_2d,               &
                                domain%mass_stem%data_2d,               &
                                domain%mass_wood%data_2d,               &
                                domain%soil_carbon_stable%data_2d,      &
                                domain%soil_carbon_fast%data_2d,        &
                                domain%lai%data_2d,                     &
                                domain%sai%data_2d,                     &
                                domain%mass_ag_grain%data_2d,           &
                                domain%growing_degree_days%data_2d,     &
                                domain%crop_type%data_3d,               &
                                domain%crop_category,                   &
                                domain%irr_eventno_sprinkler,           &
                                domain%irr_eventno_micro,               &
                                domain%irr_eventno_flood,               &
                                domain%irr_alloc_sprinkler%data_2d,     &
                                domain%irr_alloc_micro%data_2d,         &
                                domain%irr_alloc_flood%data_2d,         &
                                domain%irr_evap_loss_sprinkler%data_2d, &
                                domain%irr_amt_sprinkler%data_2d,       &
                                domain%irr_amt_micro%data_2d,           &
                                domain%irr_amt_flood%data_2d,           &
                                domain%evap_heat_sprinkler%data_2d,     &
                                domain%temperature_2m_veg%data_2d,      &
                                domain%temperature_2m_bare%data_2d,     &
                                chstarxy,                               &   !doesn't do anything -_-
                                num_soil_layers,                        &
                                .False.,                                &    !restart
                                .True.,                                 &    !allowed_to_read
                                IOPT_RUN,  IOPT_CROP, IOPT_IRR, IOPT_IRRM, &
                                SF_URBAN_PHYSICS,                         &  ! urban scheme
                                ids,ide, jds,jde, kds,kde,                &
                                ims,ime, jms,jme, kms,kme,                &
                                its,ite, jts,jte, kts,kte)

  !                           TLE: GROUNDWATER OFF FOR NOW
  !                                   smoiseq  ,smcwtdxy ,rechxy   ,deeprechxy, areaxy, dx, dy, msftx, msfty,&     ! Optional groundwater
  !                                   wtddt    ,stepwtd  ,dt       ,qrfsxy     ,qspringsxy  , qslatxy    ,  &      ! Optional groundwater
  !                                   fdepthxy ,ht     ,riverbedxy ,eqzwt     ,rivercondxy ,pexpxy       ,  &      ! Optional groundwater
  !                                   rechclim,                                                             &      ! Optional groundwater
  !                                   gecros_state)                                                                ! Optional gecros crop

            domain%canopy_water%data_2d = CQS2
            CQS2=0.01
            ! where(domain%veg_type==ISWATER) domain%land_mask=kLC_WATER ! ensure VEGTYPE (land cover) and land-sea mask are consistent (BK 202208: this does not include lakes!!)
            where((domain%veg_type==ISWATER) .OR. (domain%veg_type==ISLAKE)) domain%land_mask=kLC_WATER

        endif

        if(options%physics%watersurface==kWATER_LAKE) then
        ! ____________ Lake model ______________________
        ! From WRF's /run/README.namelist:  These could at some point become namelist options in ICAR?
        ! lakedepth_default(max_dom)          = 50,      ! default lake depth (If there is no lake_depth information in the input data, then lake depth is assumed to be 50m)
        ! lake_min_elev(max_dom)              = 5,       ! minimum elevation of lakes. May be used to determine whether a water point is a lake in the absence of lake
        !                                                  category. If the landuse type includes 'lake' (i.e. Modis_lake and USGS_LAKE), this variable is of no effects.
        ! use_lakedepth (max_dom)             = 1,       ! option to use lake depth data. Lake depth data is available from 3.6 geogrid program. If one didn't process
        !                                                    the lake depth data, but this switch is set to 1, the program will stop and tell one to go back to geogrid
        !                                                     program.
        !                                     = 0, do not use lake depth data.

            if (this_image()==1) write(*,*) "Initializing Lake model"

            ! allocate arrays:
            allocate( lake_or_not(ims:ime, jms:jme))
            allocate( TH2( ims:ime, jms:jme ))
            if( .not.(allocated(XICE))) then
                allocate(XICE(ims:ime,jms:jme))   ! already allocated for NoahMP, so check?
                XICE = 0
            endif

            ! ISURBAN = options%lsm_options%urban_category
            ISICE   = options%lsm_options%ice_category
            ISWATER = options%lsm_options%water_category
            ! MMINLU  = options%lsm_options%LU_Categories !"MODIFIED_IGBP_MODIS_NOAH"
            ISLAKE  = options%lsm_options%lake_category

            ! allocate_noah_data already sets xice_threshold, so if we are using noah (mp/lsm) leave as is.
            if(.not.(options%physics%landsurface==kLSM_NOAHMP .OR. options%physics%landsurface==kLSM_NOAH)) then
                xice_threshold = 1.0  ! allocate_noah_data sets it to 1., BUT WRF's module_physics_init.F sets xice_threshold to 0.5 .... so?
            endif

            lake_count=0
            if(ISLAKE==-1) then
                if(this_image()==1) write(*,*)  "   WARNING: no lake category in LU data: The model will try to guess lake-gridpoints. This option has not been properly tested!"
                lakeflag=0  ! If no lake cat is provided, the lake model will determine lakes based
                            ! on the criterion (ivgtyp(i,j)==iswater .and. ht(i,j)>=lake_min_elev))
            else
                lakeflag=1
                ! from WRF's module_initialize_real.F:
                DO j = jts, MIN(jde-1,jte)
                    DO i = its, MIN(ide-1,ite)
                    !    IF ( grid%lu_index(i,j) .NE. grid%islake ) THEN
                        if(domain%veg_type(i,j) .NE. ISLAKE ) then
                            domain%lakemask%data_2d(i,j) = 0       ! grid%lakemask(i,j) = 0
                        ELSE
                            domain%lakemask%data_2d(i,j) = 1       ! grid%lakemask(i,j) = 1
                            lake_count= lake_count + 1
                        end if
                    END DO
                END DO
            endif
            ! if(options%parameters%debug) write(*,*)"   ",lake_count, " lake cells in image ", this_image()

            ! setlake_depth_flag and use_lakedepth flag. (They seem to be redundant, but whatever):
            if( associated(domain%lake_depth%data_2d) ) then
                if(this_image()==1) write(*,*) "   Using Lake depth data "
                use_lakedepth = 1
                lake_depth_flag = 1
            else
                use_lakedepth = 0
                lake_depth_flag = 0
            endif

            call lakeini( &
                IVGTYP = domain%veg_type                        &
                ,ISLTYP = domain%soil_type                      &
                ,HT=domain%terrain%data_2d                      & ! terrain height [m] if ht(i,j)>=lake_min_elev -> lake  (grid%ht in WRF)
                ,SNOW=domain%snow_water_equivalent%data_2d      & !i  ! SNOW in kg/m^2  (NoahLSM: SNOW liquid water-equivalent snow depth (m)
                ,lake_min_elev=5.                               & ! minimum elevation of lakes. May be used to determine whether a water point is a lake in the absence of lake category. If the landuse type includes 'lake' (i.e. Modis_lake and USGS_LAKE), this variable is of no effects.
                ,restart=options%parameters%restart             & ! if restart, this (lakeini) subroutine is simply skipped.
                ,lakedepth_default=50.                          & ! default lake depth (If there is no lake_depth information in the input data, then lake depth is assumed to be 50m)
                ,lake_depth=domain%lake_depth%data_2d           & !INTENT(IN)
                ,lakedepth2d=domain%lakedepth2d%data_2d         & !INTENT(OUT) (will be equal to lake_depth if lake_depth data is provided in hi-res input, otherwise lakedepth_default)
                ,savedtke12d=domain%savedtke12d%data_2d         & !INTENT(OUT)
                ,snowdp2d=domain%snow_height%data_2d            & ! domain%snowdp2d%data_2d
                ,h2osno2d=domain%snow_water_equivalent%data_2d  & !domain%h2osno2d%data_2d
                ,snl2d=domain%snl2d%data_2d                     & ! snowlevel 2d?
                ,t_grnd2d=domain%t_grnd2d%data_2d               & ! ground temperature?
                ,t_lake3d=domain%t_lake3d%data_3d               & ! lake temperature 3d
                ,lake_icefrac3d=domain%lake_icefrac3d%data_3d   & ! lake ice fraction ?
                ,z_lake3d=domain%z_lake3d%data_3d               & !
                ,dz_lake3d=domain%dz_lake3d%data_3d             &
                ,t_soisno3d=domain%t_soisno3d%data_3d           & ! temperature of both soil and snow
                ,h2osoi_ice3d=domain%h2osoi_ice3d%data_3d       & !  ice lens (kg/m2)
                ,h2osoi_liq3d=domain%h2osoi_liq3d%data_3d       & ! liquid water (kg/m2)
                ,h2osoi_vol3d=domain%h2osoi_vol3d%data_3d       & ! volumetric soil water (0<=h2osoi_vol<=watsat)[m3/m3]
                ,z3d=domain%z3d%data_3d                         & ! layer depth for snow & soil (m)
                ,dz3d=domain%dz3d%data_3d                       & ! layer thickness for soil or snow (m)
                ,zi3d=domain%zi3d%data_3d                                              &
                ,watsat3d=domain%watsat3d%data_3d               &
                ,csol3d=domain%csol3d%data_3d                   &
                ,tkmg3d=domain%tkmg3d%data_3d                   &
                ,iswater=iswater,       xice=xice,           xice_threshold=xice_threshold                                              &
                ,xland=domain%land_mask                         & !-- XLAND         land mask (1 for land, 2 for water)  i/o
                ,tsk=domain%skin_temperature%data_2d            &
                ,lakemask=domain%lakemask%data_2d               & ! 2d var that says lake(1) or not lake(0)
                ,lakeflag=lakeflag                              & ! flag to read in lakemask (lakeflag=1), or to determine lakemask from ivgtyp(i,j)==iswater.and.ht(i,j)>=lake_min_elev (lakeflag=0)
                ,lake_depth_flag=lake_depth_flag,   use_lakedepth=use_lakedepth               & ! flags to use the provided lake depth data (in hi-res input domain file) or not.
                ,tkdry3d=domain%tkdry3d%data_3d                  &
                ,tksatu3d=domain%tksatu3d%data_3d                  &
                ,lake=lake_or_not                               & ! Logical (:,:) if gridpoint is lake or not (INTENT(OUT)) not used further?
                ,its=its, ite=ite, jts=jts, jte=jte             &
                ,ims=ims, ime=ime, jms=jms, jme=jme             &
                )
        endif

        ! defines the height of the middle of the first model level
        z_atm = domain%z%data_3d(:,kts,:) - domain%terrain%data_2d
        lnz_atm_term = log((z_atm+Z0)/Z0)
        if (exchange_term==1) then
            base_exchange_term=(75*karman**2 * sqrt((z_atm+Z0)/Z0)) / (lnz_atm_term**2)
            lnz_atm_term=(karman/lnz_atm_term)**2
        endif

        update_interval=options%lsm_options%update_interval
        last_model_time=-999

    end subroutine lsm_init


    subroutine lsm(domain,options,dt)
        implicit none

        type(domain_t), intent(inout) :: domain
        type(options_t),intent(in)    :: options
        real, intent(in) :: dt
        real ::lsm_dt
        integer :: nx,ny,i,j

        if (options%physics%landsurface == 0) return

        if (last_model_time==-999) then
            last_model_time = domain%model_time%seconds()-update_interval
        endif
        nx=size(domain%water_vapor%data_3d,1)
        ny=size(domain%water_vapor%data_3d,3)
        if ((domain%model_time%seconds() - last_model_time) >= update_interval) then
            lsm_dt = domain%model_time%seconds() - last_model_time
            last_model_time = domain%model_time%seconds()

            ! if (this_image()==1) write(*,*) "    lsm start: snow_water_equivalent max:", MAXVAL(domain%snow_water_equivalent%data_2d)

            ! exchange coefficients
            windspd = sqrt(domain%u_10m%data_2d**2 + domain%v_10m%data_2d**2)
            if (exchange_term==1) then
                call calc_exchange_coefficient(windspd,domain%skin_temperature%data_2d,domain%temperature%data_3d,CHS)
            elseif (exchange_term==2) then
                call calc_mahrt_holtslag_exchange_coefficient(windspd,domain%skin_temperature%data_2d,domain%temperature%data_3d,domain%roughness_z0%data_2d,CHS)
            endif

            ! --------------------------------------------------
            ! First handle the open water surface options
            ! --------------------------------------------------
            ! if (options%physics%watersurface==kWATER_BASIC) then
                ! Note, do nothing because QFX and QSFC are only used for to calculate diagnostic
                !    T2m and Q2m.  However, the fluxes and stability terms are not coordinated, so
                !    This leads to problems in the current formulation and this has been removed.
                ! do j=1,ny
                !     do i=1,nx
                !         if (domain%landmask(i,j)==kLC_WATER) then
                !             QFX(i,j) = domain%latent_heat(i,j) / LH_vaporization
                !             QSFC(i,j)=sat_mr(domain%T2m(i,j),domain%psfc(i,j))
                !         endif
                !     enddo
                ! enddo
            ! else
            if(                                                         &
                (options%physics%watersurface==kWATER_SIMPLE) .or.      &
                (options%physics%watersurface==kWATER_LAKE)             & ! also call for kWATER_LAKE (for ocean cells)
            )then

                call water_simple(options,                              &
                                  domain%sst%data_2d,                   &
                                  domain%surface_pressure%data_2d,      &
                                  windspd,                              &
                                  domain%ustar,                         &
                                  domain%water_vapor%data_3d,           &
                                  domain%temperature%data_3d,           &
                                  domain%sensible_heat%data_2d,         &
                                  domain%latent_heat%data_2d,           &
                                  z_atm, domain%roughness_z0%data_2d,   &
                                  domain%land_mask,                     &
                                  QSFC,                                 &
                                  QFX,                                  &
                                  domain%skin_temperature%data_2d       &
                                  ,domain%veg_type                      &
                                !   ,domain%terrain%data_2d               & ! terrain height [m] if ht(i,j)>=lake_min_elev -> lake (in case no lake category is provided, but lake model is selected, we need to not run the simple water as well - left comment in for future reference)
                                  )
            endif

            !___________________ Lake model _____________________
            ! This lake model (ported from WRF V4.4) is run for the grid cells that are defined as lake in the hi-res input file.
            ! It also is advised to supply a lake_depth parameter in the hi-res input, otherwise the default depth of 50m is used (see lakeini above)
            ! It requires the VEGPARM.TBL landuse category to be one which has a separate lake category (i.e. MODIFIED_IGBP_MODIS_NOAH, USGS-RUC or MODI-RUC).
            ! For the grid cells that are defined as water, but not as lake (i.e. oceans), the simple water model above will be run.
            if (options%physics%watersurface==kWATER_LAKE) then    ! WRF's lake model

                ! current_precipitation = (domain%accumulated_precipitation%data_2dd-RAINBL)+(domain%precipitation_bucket-rain_bucket)*kPRECIP_BUCKET_SIZE  ! analogous to noah calls

                call lake( &
                    t_phy=domain%temperature%data_3d                            & !-- t_phy         temperature (K)     !Temprature at the mid points (K)
                    ,p8w=domain%pressure_interface%data_3d                      & !-- p8w           pressure at full levels (Pa) ! Naming convention: 8~at => p8w reads as "p-at-w" (w=full levels)
                    ,dz8w=domain%dz_interface%data_3d                           & !-- dz8w          dz between full levels (m)
                    ,qvcurr=domain%water_vapor%data_3d                          &  !i
                    ,u_phy=domain%u_mass%data_3d                                & !-- u_phy         u-velocity interpolated to theta points (m/s)
                    ,v_phy=domain%v_mass%data_3d                                & !-- v_phy         v-velocity interpolated to theta points (m/s)
                    ,glw=domain%longwave%data_2d                                & !-- GLW           downward long wave flux at ground surface (W/m^2)
                    ,emiss=EMISS                                                & !-- EMISS         surface emissivity (between 0 and 1)
                    ,rainbl=current_precipitation                               & ! RAINBL in mm (Accumulation between PBL calls)
                    ,dtbl=lsm_dt                                                & !-- dtbl          timestep (s) or ITIMESTEP?
                    ,swdown=domain%shortwave%data_2d                            & !-- SWDOWN        downward short wave flux at ground surface (W/m^2)
                    ,albedo=ALBEDO                                              & ! albedo? fixed at 0.17?
                    ,xlat_urb2d=domain%latitude%data_2d                         & ! optional ?
                    ,z_lake3d=domain%z_lake3d%data_3d                           &
                    ,dz_lake3d=domain%dz_lake3d%data_3d                         &
                    ,lakedepth2d=domain%lakedepth2d%data_2d                     &
                    ,watsat3d=domain%watsat3d%data_3d                           &
                    ,csol3d=domain%csol3d%data_3d                               &
                    ,tkmg3d=domain%tkmg3d%data_3d                               &
                    ,tkdry3d=domain%tkdry3d%data_3d        &
                    ,tksatu3d=domain%tksatu3d%data_3d                  &
                    ,ivgtyp=domain%veg_type                                     &
                    ,HT=domain%terrain%data_2d                                  &
                    ,xland=real(domain%land_mask)                               & !-- XLAND         land mask (1 for land, 2 OR 0 for water)  i/o
                    ,iswater=iswater,  xice=xice,   xice_threshold=xice_threshold   &
                    ,lake_min_elev=5.                                           & ! if this value is changed, also change it in lake_ini
                    ,ids=ids, ide=ide, jds=jds, jde=jde, kds=kds, kde=kde       &
                    ,ims=ims, ime=ime, jms=jms, jme=jme, kms=kms, kme=kme       &
                    ,its=its, ite=ite, jts=jts, jte=jte, kts=kts, kte=kte       &
                    ,h2osno2d=domain%snow_water_equivalent%data_2d             & !domain%h2osno2d%data_2d
                    ,snowdp2d=domain%snow_height%data_2d                        & ! domain%snowdp2d%data_2d
                    ,snl2d=domain%snl2d%data_2d                                 &
                    ,z3d=domain%z3d%data_3d                                     &
                    ,dz3d=domain%dz3d%data_3d                                   &
                    ,zi3d=domain%zi3d%data_3d                                   &
                    ,h2osoi_vol3d=domain%h2osoi_vol3d%data_3d           &
                    ,h2osoi_liq3d=domain%h2osoi_liq3d%data_3d       &
                    ,h2osoi_ice3d=domain%h2osoi_ice3d%data_3d           &
                    ,t_grnd2d=domain%t_grnd2d%data_2d               &
                    ,t_soisno3d=domain%t_soisno3d%data_3d                                      &
                    ,t_lake3d=domain%t_lake3d%data_3d                           & ! 3d lake temperature (K)
                    ,savedtke12d=domain%savedtke12d%data_2d                &
                    ,lake_icefrac3d=domain%lake_icefrac3d%data_3d    &
                    ,lakemask=domain%lakemask%data_2d                                        &
                    ,lakeflag=lakeflag                                          &
                    ,hfx= domain%sensible_heat%data_2d                          & !(OUT)-- HFX         upward heat flux at the surface (W/m^2)   (INTENT:OUT)
                    ,lh=domain%latent_heat%data_2d                              & !(OUT)-- LH          net upward latent heat flux at surface (W/m^2)
                    ,grdflx=domain%ground_heat_flux%data_2d                     & !(OUT)-- GRDFLX(I,J) ground heat flux (W m-2)
                    ,tsk=domain%skin_temperature%data_2d                        & !(OUT)-- TSK          skin temperature [K]
                    ,qfx=QFX                                                    & !(OUT)-- QFX        upward moisture flux at the surface (kg/m^2/s) in
                    ,t2= domain%temperature_2m%data_2d                          & !(OUT)-- t2         diagnostic 2-m temperature from surface layer and lsm
                    ,th2=TH2                                                    & !(OUT)-- th2        diagnostic 2-m theta from surface layer and lsm
                    ,q2=domain%humidity_2m%data_2d                              & !(OUT)-- q2         diagnostic 2-m mixing ratio from surface layer and lsm
                )

            endif



            where(windspd<1) windspd=1 ! minimum wind speed to prevent the exchange coefficient from blowing up
            CHS = CHS * windspd
            CHS2 = CHS
            CQS2 = CHS

            ! --------------------------------------------------
            ! Now handle the land surface options
            ! --------------------------------------------------
            ! if (options%physics%landsurface==kLSM_BASIC) then
                ! call lsm_basic(domain,options,lsm_dt)
                ! Note, do nothing because QFX and QSFC are only used for to calculate diagnostic
                !    T2m and Q2m.  However, the fluxes and stability terms are not coordinated, so
                !    This leads to problems in the current formulation and this has been removed.
                ! do j=1,ny
                !     do i=1,nx
                !         if (domain%landmask(i,j)==kLC_LAND) then
                !             QFX(i,j) = domain%latent_heat(i,j) / LH_vaporization
                !             QSFC(i,j)=max(domain%water_vapor%data_3d(i,1,j),0.5*sat_mr(domain%T2m(i,j),domain%psfc(i,j)))
                !         endif
                !     enddo
                ! enddo


            ! else
            if (options%physics%landsurface == kLSM_SIMPLE) then
                write(*,*) "--------------------------"
                stop "Simple LSM not implemented yet"
                ! call lsm_simple(domain%th,domain%pii,domain%qv,domain%current_rain, domain%current_snow,domain%p_inter, &
                !                 domain%swdown,domain%lwdown, sqrt(domain%u10**2+domain%v10**2), &
                !                 domain%sensible_heat%data_2d, domain%latent_heat, domain%ground_heat_flux, &
                !                 domain%skin_t, domain%soil_t, domain%soil_vwc, domain%snow_swe, &
                !                 options,lsm_dt)

            else if (options%physics%landsurface == kLSM_NOAH) then
                ! Call the Noah Land Surface Model

                ! 2m saturated mixing ratio
                do j=jms,jme
                    do i=ims,ime
                        if (domain%land_mask(i,j) == kLC_LAND) then
                            QGH(i,j) = sat_mr(domain%temperature_2m%data_2d(i,j),domain%surface_pressure%data_2d(i,j))
                        endif
                    enddo
                enddo
                if (options%lsm_options%monthly_albedo) then
                    if (cur_vegmonth /= domain%model_time%month) then
                        ALBEDO = domain%albedo%data_3d(:, domain%model_time%month, :)
                    endif
                endif
                if (options%lsm_options%monthly_vegfrac) then
                    if (cur_vegmonth /= domain%model_time%month) then
                        VEGFRAC = domain%vegetation_fraction%data_3d(:, domain%model_time%month, :)
                        cur_vegmonth = domain%model_time%month
                    endif
                endif

                ! if (this_image()==1) write(*,*) "    lsm start: accumulated_precipitation max:", MAXVAL(domain%accumulated_precipitation%data_2dd)
                ! if (this_image()==1) write(*,*) "    lsm start: RAINBL max:", MAXVAL(RAINBL)
                ! if (this_image()==1) write(*,*) "    lsm start: domain%precipitation_bucket max:", MAXVAL(domain%precipitation_bucket)
                ! if (this_image()==1) write(*,*) "    lsm start: rain_bucket max:", MAXVAL(rain_bucket)


                ! RAINBL(i,j) = [kg m-2]   RAINBL = domain%accumulated_precipitation%data_2dd  ! used to store last time step accumulated precip so that it can be subtracted from the current step
                current_precipitation = (domain%accumulated_precipitation%data_2dd - RAINBL) !+(domain%precipitation_bucket-rain_bucket)*kPRECIP_BUCKET_SIZE
                if (allocated(domain%rain_fraction)) current_precipitation = current_precipitation * domain%rain_fraction

                call lsm_noah(domain%dz_interface%data_3d,                &
                            domain%water_vapor%data_3d,                   &
                            domain%pressure_interface%data_3d,            &
                            domain%temperature%data_3d,                   &
                            domain%skin_temperature%data_2d,              &
                            domain%sensible_heat%data_2d,                 &
                            QFX,                                          &
                            domain%latent_heat%data_2d,                   &
                            domain%ground_heat_flux%data_2d,              &
                            QGH,                                          &
                            GSW,                                          &
                            domain%shortwave%data_2d,                     &
                            domain%longwave%data_2d,                      &
                            SMSTAV,                                       &
                            domain%soil_totalmoisture%data_2d,            &  ! this is not defined on lsm_init (BK 2021/03/20)
                            SFCRUNOFF,                                    &
                            UDRUNOFF,                                     &
                            domain%veg_type,                              &
                            domain%soil_type,                             &
                            ISURBAN,                                      &
                            ISICE,                                        &
                            VEGFRAC,                                      &
                            ALBEDO,                                       &
                            ALBBCK,                                       &
                            domain%roughness_z0%data_2d,                  &
                            Z0,                                           &
                            domain%soil_deep_temperature%data_2d,         &
                            real(domain%land_mask),                       &
                            XICE,                                         &
                            EMISS,                                        &
                            EMBCK,                                        &
                            SNOWC,                                        &
                            QSFC,                                         &
                            current_precipitation,                        &  ! RAINBL
                            MMINLU,                                       &
                            num_soil_layers,                              &
                            lsm_dt,                                       &
                            DZS,                                          &
                            ITIMESTEP,                                    &
                            domain%soil_water_content%data_3d,            &
                            domain%soil_temperature%data_3d,              &
                            domain%snow_water_equivalent%data_2d,         &
                            domain%canopy_water%data_2d,                  &
                            CHS,                                          &
                            CHS2,                                         &
                            CQS2,                                         &
                            CPM,                                          &
                            ROVCP,                                        &
                            SR,                                           &
                            chklowq,                                      &
                            domain%lai%data_2d,                           &
                            qz0,                                          & !H
                            myj,frpcpn,                                   &
                            SH2O,                                         &
                            domain%snow_height%data_2d,                   &     !SNOWH,                                   & !H
                            SNOALB,SHDMIN,SHDMAX,                         & !I
                            SNOTIME,                                      & !?
                            ACSNOM,ACSNOW,                                & !O
                            SNOPCX,                                       & !O
                            POTEVP,                                       & !O
                            SMCREL,                                       & !O
                            XICE_THRESHOLD,                               &
                            RDLAI2D,USEMONALB,                            &
                            Ri,                                           & !I
                            NOAHRES,                                      &
                            ua_phys,flx4_2d,fvb_2d,fbur_2d,fgsn_2d,       & ! Noah UA changes
                            ids,ide, jds,jde, kds,kde,                    &
                            ims,ime, jms,jme, kms,kme,                    &
                            its,ite, jts,jte, kts,kte)

                ! now that znt (roughness_z0) has been updated, we need to recalculate terms
                lnz_atm_term = log((z_atm+domain%roughness_z0%data_2d)/domain%roughness_z0%data_2d)
                if (exchange_term==1) then
                    base_exchange_term=(75*karman**2 * sqrt((z_atm+domain%roughness_z0%data_2d)/domain%roughness_z0%data_2d)) / (lnz_atm_term**2)
                    lnz_atm_term=(karman/lnz_atm_term)**2
                endif

                ! note this is more or less just diagnostic and could be removed
                domain%longwave_up%data_2d = stefan_boltzmann * EMISS * domain%skin_temperature%data_2d**4
                RAINBL = domain%accumulated_precipitation%data_2dd
                rain_bucket = domain%precipitation_bucket

            else if (options%physics%landsurface == kLSM_NOAHMP) then
            ! Call the Noah-MP Land Surface Model

                ! 2m saturated mixing ratio
                do j=jms,jme
                    do i=ims,ime
                        if (domain%land_mask(i,j) == kLC_LAND) then
                            QGH(i,j) = sat_mr(domain%temperature_2m%data_2d(i,j),domain%surface_pressure%data_2d(i,j))
                        endif
                    enddo
                enddo
                if (options%lsm_options%monthly_albedo) then
                    if (cur_vegmonth /= domain%model_time%month) then
                        ALBEDO = domain%albedo%data_3d(:, domain%model_time%month, :)
                    endif
                endif
                if (options%lsm_options%monthly_vegfrac) then
                    if (cur_vegmonth /= domain%model_time%month) then
                        VEGFRAC = domain%vegetation_fraction%data_3d(:, domain%model_time%month, :)
                        cur_vegmonth = domain%model_time%month
                    endif
                endif

                !more parameters
                landuse_name = options%lsm_options%LU_Categories            !test whether this works or if we need something separate

                ! if (this_image()==1) write(*,*) "    lsm start: accumulated_precipitation max:", MAXVAL(domain%accumulated_precipitation%data_2d)
                ! if (this_image()==1) write(*,*) "    lsm start: RAINBL max:", MAXVAL(RAINBL)
                ! if (this_image()==1) write(*,*) "    lsm start: domain%precipitation_bucket max:", MAXVAL(domain%precipitation_bucket)
                ! if (this_image()==1) write(*,*) "    lsm start: rain_bucket max:", MAXVAL(rain_bucket)

                current_precipitation = (domain%accumulated_precipitation%data_2dd - RAINBL) !+(domain%precipitation_bucket-rain_bucket)*kPRECIP_BUCKET_SIZE
                if (allocated(domain%rain_fraction)) current_precipitation = current_precipitation * domain%rain_fraction

!                do I = ims,ime
!                  do J = jms,jme
!                    call calc_declin(domain%model_time%day_of_year(),real(domain%model_time%hour),real(domain%model_time%minute),real(domain%model_time%second),domain%latitude%data_2d(I,J),domain%longitude%data_2d(I,J),domain%cos_zenith%data_2d(I,J))
!                  enddo
!                enddo


                do j = jms,jme
                    solar_elevation  = calc_solar_elevation(date=domain%model_time, lon=domain%longitude%data_2d, &
                                    j=j, ims=ims,ime=ime,jms=jms,jme=jme,its=its,ite=ite,day_frac=day_frac)
                    domain%cosine_zenith_angle%data_2d(its:ite,j)=sin(solar_elevation(its:ite))
                enddo

                call noahmplsm(ITIMESTEP,                              &
                             domain%model_time%year,                   &
                             domain%model_time%day_of_year(),          &
                             domain%cosine_zenith_angle%data_2d,       &
                             domain%latitude%data_2d,                  &
                             domain%longitude%data_2d,                 &
<<<<<<< HEAD
                             domain%dz_interface%data_3d/2,              &
=======
                             domain%dz_interface%data_3d / 2.,              & ! domain%dz_interface%data_3d,              & ! 
>>>>>>> 5a7959c3
                             lsm_dt,                                   &
                             DZS,                                      &
                             num_soil_layers,                          &
                             domain%dx,                                &
                             domain%veg_type,                          &
                             domain%soil_type,                         &
              	             VEGFRAC,                                  &
                             domain%vegetation_fraction_max%data_2d,   &
                             domain%soil_deep_temperature%data_2d,     &
                             real(domain%land_mask),                   &
                             XICE,                                     &
                             XICE_THRESHOLD,                           &
                             domain%crop_category,                     &  !only used if iopt_crop>0; not currently set up
                             domain%date_planting%data_2d,             &  !only used if iopt_crop>0; not currently set up
                             domain%date_harvest%data_2d,              &  !only used if iopt_crop>0; not currently set up
                             domain%growing_season_gdd%data_2d,        &  !only used if iopt_crop>0; not currently set up
                             IDVEG, IOPT_CRS,  IOPT_BTR, IOPT_RUN,     &
                             IOPT_SFC, IOPT_FRZ, IOPT_INF, IOPT_RAD,   &
                             IOPT_ALB, IOPT_SNF, IOPT_TBOT, IOPT_STC,  &
                             IOPT_GLA, IOPT_RSF, IOPT_SOIL,IOPT_PEDO,  &
                             IOPT_CROP, IOPT_IRR, IOPT_IRRM, IZ0TLND,  &
                             SF_URBAN_PHYSICS,                         &
                             domain%soil_sand_and_clay%data_3d,        &  ! only used if iopt_soil = 3
                             domain%soil_texture_1%data_2d,            &  ! only used if iopt_soil = 2
                             domain%soil_texture_2%data_2d,            &  ! only used if iopt_soil = 2
                             domain%soil_texture_3%data_2d,            &  ! only used if iopt_soil = 2
                             domain%soil_texture_4%data_2d,            &  ! only used if iopt_soil = 2
                             domain%temperature%data_3d,               &
                             domain%water_vapor%data_3d,               &
                             domain%u_mass%data_3d*1.5,                    &
                             domain%v_mass%data_3d*1.5,                    &
                             domain%shortwave%data_2d,                 &
                             domain%shortwave_direct%data_2d,          &  ! only used in urban modules, which are currently disabled
                             domain%shortwave_diffuse%data_2d,         &  ! only used in urban modules, which are currently disabled
                             domain%longwave%data_2d,                  &
                             domain%pressure_interface%data_3d,        &
                             current_precipitation,                    &
                             SR,                                       &
                             domain%irr_frac_total%data_2d,            &  ! only used if iopt_irr > 0
                             domain%irr_frac_sprinkler%data_2d,        &  ! only used if iopt_irr > 0
                             domain%irr_frac_micro%data_2d,            &  ! only used if iopt_irr > 0
                             domain%irr_frac_flood%data_2d,            &  ! only used if iopt_irr > 0
                             domain%skin_temperature%data_2d,          &  ! TSK
                             domain%sensible_heat%data_2d,             &  !  HFX
                             QFX,                                      &
                             domain%latent_heat%data_2d,               &  ! LH
                             domain%ground_heat_flux%data_2d,          &  ! GRDFLX
                             SMSTAV,                                   &
                             domain%soil_totalmoisture%data_2d,        &
                             SFCRUNOFF, UDRUNOFF, ALBEDO, SNOWC,       &
                             domain%soil_water_content%data_3d,        &
                             SH2O,                                     &
                             domain%soil_temperature%data_3d,          &
                             domain%snow_water_equivalent%data_2d,     &
                             domain%snow_height%data_2d,               &
                             domain%canopy_water%data_2d,              &
                             ACSNOM, ACSNOW, EMISS, QSFC, Z0,          &
                             domain%roughness_z0%data_2d,              &
                             domain%irr_eventno_sprinkler,             &  ! only used if iopt_irr > 0
                             domain%irr_eventno_micro,                 &  ! only used if iopt_irr > 0
                             domain%irr_eventno_flood,                 &  ! only used if iopt_irr > 0
                             domain%irr_alloc_sprinkler%data_2d,       &  ! only used if iopt_irr > 0
                             domain%irr_alloc_micro%data_2d,           &  ! only used if iopt_irr > 0
                             domain%irr_alloc_flood%data_2d,           &  ! only used if iopt_irr > 0
                             domain%irr_evap_loss_sprinkler%data_2d,   &  ! only used if iopt_irr > 0
                             domain%irr_amt_sprinkler%data_2d,         &  ! only used if iopt_irr > 0
                             domain%irr_amt_micro%data_2d,             &  ! only used if iopt_irr > 0
                             domain%irr_amt_flood%data_2d,             &  ! only used if iopt_irr > 0
                             domain%evap_heat_sprinkler%data_2d,       &  ! only used if iopt_irr > 0
                             landuse_name,                             &
                             domain%snow_nlayers,                      &
                             domain%veg_leaf_temperature%data_2d,      &
                             domain%ground_surf_temperature%data_2d,   &
                             domain%canopy_water_ice%data_2d,          &
                             domain%canopy_water_liquid%data_2d,       &
                             domain%canopy_vapor_pressure%data_2d,     &
                             domain%canopy_temperature%data_2d,        &
                             domain%coeff_momentum_drag%data_2d,       &
                             domain%coeff_heat_exchange%data_2d,       &
                             domain%canopy_fwet%data_2d,               &
                             domain%snow_water_eq_prev%data_2d,        &
                             domain%snow_albedo_prev%data_2d,          &
                             domain%snowfall_ground%data_2d,           &
                             domain%rainfall_ground%data_2d,           &
                             domain%storage_lake%data_2d,              &
                             domain%water_table_depth%data_2d,         &
                             domain%water_aquifer%data_2d,             &
                             domain%storage_gw%data_2d,                &
                             domain%snow_temperature%data_3d,          &
                             domain%snow_layer_depth%data_3d,          &
                             domain%snow_layer_ice%data_3d,            &
                             domain%snow_layer_liquid_water%data_3d,   &
                             domain%mass_leaf%data_2d,                 &
                             domain%mass_root%data_2d,                 &
                             domain%mass_stem%data_2d,                 &
                             domain%mass_wood%data_2d,                 &
                             domain%soil_carbon_stable%data_2d,        &
                             domain%soil_carbon_fast%data_2d,          &
                             domain%lai%data_2d,                       &
                             domain%sai%data_2d,                       &
                             domain%snow_age_factor%data_2d,           &
                             domain%eq_soil_moisture%data_3d,          &
                             domain%smc_watertable_deep%data_2d,       &
                             domain%recharge_deep%data_2d,             &
                             domain%recharge%data_2d,                  &
                             domain%mass_ag_grain%data_2d,             &  ! currently left as zeroes; not used if iopt_crop = 0?
                             domain%growing_degree_days%data_2d,       &  ! currently left as zeroes; not used if iopt_crop = 0?
                             domain%plant_growth_stage,                &  ! currently left as zeroes; not used if iopt_crop = 0?
                             domain%gecros_state%data_3d,              &  ! not set up; only used if iopt_crop = 2
                             domain%temperature_2m_veg%data_2d,        &
                             domain%temperature_2m_bare%data_2d,       &
                             domain%mixing_ratio_2m_veg%data_2d,       &
                             domain%mixing_ratio_2m_bare%data_2d,      &
                             domain%surface_rad_temperature%data_2d,   &
              	             domain%net_ecosystem_exchange%data_2d,    &
                             domain%gross_primary_prod%data_2d,        &
                             domain%net_primary_prod%data_2d,          &
                             domain%vegetation_fraction_out%data_2d,   &
                             domain%runoff_surface%data_2d,            &
                             domain%runoff_subsurface%data_2d,         &
                             domain%evap_canopy%data_2d,               &
                             domain%evap_soil_surface%data_2d,         &
                             domain%transpiration_rate%data_2d,        &
                             domain%rad_absorbed_total%data_2d,        &
                             domain%rad_net_longwave%data_2d,          &
                             domain%apar%data_2d,                      &
                             domain%photosynthesis_total%data_2d,      &
                             domain%rad_absorbed_veg%data_2d,          &
                             domain%rad_absorbed_bare%data_2d,         &
                             domain%stomatal_resist_sun%data_2d,       &
                             domain%stomatal_resist_shade%data_2d,     &
                             domain%frac_between_gap%data_2d,          &
                             domain%frac_within_gap%data_2d,           &
                             domain%ground_temperature_canopy%data_2d, &
                             domain%ground_temperature_bare%data_2d,   &
                             domain%ch_veg%data_2d,                    &
                             domain%ch_bare%data_2d,                   &
                             domain%sensible_heat_veg%data_2d,         &
                             domain%sensible_heat_canopy%data_2d,      &
                             domain%sensible_heat_bare%data_2d,        &
                             domain%evap_heat_veg%data_2d,             &
                             domain%evap_heat_bare%data_2d,            &
                             domain%ground_heat_veg%data_2d,           &
                             domain%ground_heat_bare%data_2d,          &
                             domain%net_longwave_veg%data_2d,          &
                             domain%net_longwave_canopy%data_2d,       &
                             domain%net_longwave_bare%data_2d,         &
                             domain%transpiration_heat%data_2d,        &
                             domain%evap_heat_canopy%data_2d,          &
                             domain%ch_leaf%data_2d,                   &
                             domain%ch_under_canopy%data_2d,           &
                             domain%ch_veg_2m%data_2d,                 &
                             domain%ch_bare_2m%data_2d,                &
                             domain%stomatal_resist_total%data_2d,     &
                             ids,ide,  jds,jde,  kds,kde,              &
                             ims,ime,  jms,jme,  kms,kme,              &
                             its,ite,  jts,jte,  kts,kte)

    !         TLE: OMITTING OPTIONAL PRECIP INPUTS FOR NOW
    !                         MP_RAINC, MP_RAINNC, MP_SHCV, MP_SNOW, MP_GRAUP, MP_HAIL     )

                ! now that znt (roughness_z0) has been updated, we need to recalculate terms
                lnz_atm_term = log((z_atm+domain%roughness_z0%data_2d)/domain%roughness_z0%data_2d)
                if (exchange_term==1) then
                    base_exchange_term=(75*karman**2 * sqrt((z_atm+domain%roughness_z0%data_2d)/domain%roughness_z0%data_2d)) / (lnz_atm_term**2)
                    lnz_atm_term=(karman/lnz_atm_term)**2
                endif

                ! note this is more or less just diagnostic and could be removed
                domain%longwave_up%data_2d = stefan_boltzmann * EMISS * domain%skin_temperature%data_2d**4
                RAINBL = domain%accumulated_precipitation%data_2dd
                rain_bucket = domain%precipitation_bucket
            endif


            if (options%physics%landsurface > kLSM_BASIC) then
                ! accumulate soil moisture over the entire column
                domain%soil_totalmoisture%data_2d = domain%soil_water_content%data_3d(:,1,:) * DZS(1) * 1000
                do i = 2,num_soil_layers
                    domain%soil_totalmoisture%data_2d = domain%soil_totalmoisture%data_2d + domain%soil_water_content%data_3d(:,i,:) * DZS(i) * 1000
                enddo

                ! 2m Air T and Q are not well defined if Tskin is not coupled with the surface fluxes
                call surface_diagnostics(domain%sensible_heat%data_2d,          &
                                         QFX,                                   &
                                         domain%skin_temperature%data_2d,       &
                                         QSFC,                                  &
                                         CHS2,                                  &
                                         CQS2,                                  &
                                         domain%temperature_2m%data_2d,         &
                                         domain%humidity_2m%data_2d,            &
                                         domain%surface_pressure%data_2d,       &
                                         VEGFRAC,                               &
                                         domain%veg_type,                       &
                                         domain%land_mask,                      &
                                         domain%temperature_2m_veg%data_2d,     &
                                         domain%temperature_2m_bare%data_2d,    &
                                         domain%mixing_ratio_2m_veg%data_2d,    &
                                         domain%mixing_ratio_2m_bare%data_2d)

            endif
        endif
        ! if (options%physics%landsurface>0) then
        if (options%physics%landsurface>0 .OR. options%physics%watersurface>0) then
            call apply_fluxes(domain, dt)
        endif

    end subroutine lsm
end module land_surface<|MERGE_RESOLUTION|>--- conflicted
+++ resolved
@@ -1337,11 +1337,7 @@
                              domain%cosine_zenith_angle%data_2d,       &
                              domain%latitude%data_2d,                  &
                              domain%longitude%data_2d,                 &
-<<<<<<< HEAD
-                             domain%dz_interface%data_3d/2,              &
-=======
-                             domain%dz_interface%data_3d / 2.,              & ! domain%dz_interface%data_3d,              & ! 
->>>>>>> 5a7959c3
+                             domain%dz_interface%data_3d / 2.,         & ! domain%dz_interface%data_3d,              & !
                              lsm_dt,                                   &
                              DZS,                                      &
                              num_soil_layers,                          &
@@ -1371,8 +1367,8 @@
                              domain%soil_texture_4%data_2d,            &  ! only used if iopt_soil = 2
                              domain%temperature%data_3d,               &
                              domain%water_vapor%data_3d,               &
-                             domain%u_mass%data_3d*1.5,                    &
-                             domain%v_mass%data_3d*1.5,                    &
+                             domain%u_mass%data_3d*1.5,                &
+                             domain%v_mass%data_3d*1.5,                &
                              domain%shortwave%data_2d,                 &
                              domain%shortwave_direct%data_2d,          &  ! only used in urban modules, which are currently disabled
                              domain%shortwave_diffuse%data_2d,         &  ! only used in urban modules, which are currently disabled
