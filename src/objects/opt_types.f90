--- conflicted
+++ resolved
@@ -243,22 +243,13 @@
         integer :: terrain_smooth_cycles
         real    :: decay_rate_L_topo    !
         real    :: decay_rate_S_topo    !        
-<<<<<<< HEAD
-
-
-
-        real    :: sleve_decay_factor   ! The ratio H/s (model top or flat_z_height over decay height s). Schär: "the single scale parameter s plays the role of a scale height; that is, the underlying terrain features ap- proximately decay by a factor 1/e over a depth s. With s=H, the resulting coordinate structure is qualitatively comparable to sigma coordinates. With s < H, a hybridlike setting is obtained"
-        ! maybe make sleve_decay_factor a function of flat_z_height ???
-        real    :: sleve_n              ! Additional parameter introduced by Leuenberger 2009.
-        logical :: use_terrain_difference ! calculate dzdx from the differenec between hi- and lo-res terrain, rather than from hi-res terrain only. For use when forcing data is of a resolution that it resolves signigicant terrain influence (on wind field mainly) 
-=======
+
         ! real    :: sleve_decay_factor   ! The ratio H/s (model top or flat_z_height over decay height s). Schär: "the single scale parameter s plays the role of a scale height; that is, the underlying terrain features ap- proximately decay by a factor 1/e over a depth s. With s=H, the resulting coordinate structure is qualitatively comparable to sigma coordinates. With s < H, a hybridlike setting is obtained"
         real    :: sleve_n              ! Additional parameter introduced by Leuenberger 2009.
         logical :: use_terrain_difference ! calculate dzdx from the differenec between hi- and lo-res terrain, rather than from hi-res terrain only. For use when forcing data is of a resolution that it resolves signigicant terrain influence (on wind field mainly) 
 
         logical :: nudging   ! constrain the solution of certain variables (QV,QS,QC,QI,QR,QG) to be close (nudge_factor) to the forcing data
 
->>>>>>> d49bbdcd
         real    :: agl_cap              ! height up to which AGL height is used for vertical interpolation
         
         ! physics parameterization options
