--- conflicted
+++ resolved
@@ -87,11 +87,8 @@
     type(variable_t) :: lai
     type(variable_t) :: canopy_water
     type(variable_t) :: canopy_ice
-<<<<<<< HEAD
-=======
     type(variable_t) :: canopy_vapor_pressure
     type(variable_t) :: canopy_temperature
->>>>>>> 4a52638f
     type(variable_t) :: snow_water_equivalent
     type(variable_t) :: snow_height
     type(variable_t) :: skin_temperature
