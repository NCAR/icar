--- conflicted
+++ resolved
@@ -883,11 +883,8 @@
         integer :: name_unit
         type(time_delta_t) :: dt
         ! parameters to read
-<<<<<<< HEAD
-        real    :: dx, dxlow, outputinterval, inputinterval, t_offset, smooth_wind_distance, frames_per_outfile, agl_cap
-=======
-        real    :: dx, dxlow, outputinterval, restartinterval, inputinterval, t_offset, smooth_wind_distance, agl_cap
->>>>>>> d6ca2d15
+
+        real    :: dx, dxlow, outputinterval, restartinterval, inputinterval, t_offset, smooth_wind_distance, frames_per_outfile, agl_cap
         real    :: cfl_reduction_factor
         integer :: ntimesteps, wind_iterations
         integer :: longitude_system
@@ -906,11 +903,11 @@
                                         bias_options_filename, block_options_filename, &
                                         cu_options_filename
 
-<<<<<<< HEAD
+! <<<<<<< HEAD
         namelist /parameters/ ntimesteps, wind_iterations, outputinterval, frames_per_outfile, inputinterval, surface_io_only,                &
-=======
-        namelist /parameters/ ntimesteps, inputinterval,                &
->>>>>>> d6ca2d15
+! =======
+!         namelist /parameters/ ntimesteps, inputinterval,                &
+! >>>>>>> v2
                               dx, dxlow, ideal, readz, readdz, nz, t_offset,                             &
                               debug, warning_level, interactive, restart,                                &
                               external_winds, buffer, n_ext_winds, advect_density, smooth_wind_distance, &
@@ -965,12 +962,9 @@
         time_varying_z      = .False.
         cfl_reduction_factor=  0.9
         cfl_strictness      =  3
-<<<<<<< HEAD
         inputinterval       =  3600
         outputinterval      =  3600
         frames_per_outfile  =  24
-=======
->>>>>>> d6ca2d15
         longitude_system    = kMAINTAIN_LON
 
         ! flag set to read specific parameterization options
@@ -1041,7 +1035,7 @@
 
         options%in_dt      = inputinterval
         call options%input_dt%set(seconds=inputinterval)
-<<<<<<< HEAD
+
         options%out_dt     = outputinterval
         call options%output_dt%set(seconds=outputinterval)
         ! if outputing at half-day or longer intervals, create monthly files
@@ -1059,8 +1053,7 @@
         options%frames_per_outfile = frames_per_outfile 
 
         options%surface_io_only = surface_io_only
-=======
->>>>>>> d6ca2d15
+
 
         options%calendar=calendar
 
@@ -1818,7 +1811,6 @@
         options%space_varying_dz = space_varying
         options%flat_z_height = flat_z_height
         options%fixed_dz_advection = fixed_dz_advection
-<<<<<<< HEAD
         options%sleve = sleve
         options%terrain_smooth_windowsize = terrain_smooth_windowsize
         options%terrain_smooth_cycles = terrain_smooth_cycles
@@ -1832,14 +1824,7 @@
         !    print*, "if you want to continue and enable this, you will need to change this code in the options_obj"
         !    error stop
         !endif
-=======
-
-        if (fixed_dz_advection) then
-            write(*,*) "WARNING: setting fixed_dz_advection to true is not recommended, use wind = 2 instead"
-            write(*,*) "if you want to continue and enable this, you will need to change this code in the options_obj"
-            error stop
-        endif
->>>>>>> d6ca2d15
+
 
         if (dz_modifies_wind) then
             write(*,*) "WARNING: setting dz_modifies_wind to true is not recommended, use wind = 2 instead"
@@ -1908,24 +1893,20 @@
         character(len=*),             intent(in)    :: filename
         type(parameter_options_type), intent(inout) :: options
 
-<<<<<<< HEAD
         character(len=MAXFILELENGTH) :: init_conditions_file, output_file, forcing_file_list, &
                                         linear_mask_file, nsq_calibration_file, external_files
-=======
-        character(len=MAXFILELENGTH) :: init_conditions_file, forcing_file_list, &
-                                        linear_mask_file, nsq_calibration_file
->>>>>>> d6ca2d15
+
         character(len=MAXFILELENGTH), allocatable :: boundary_files(:), ext_wind_files(:)
         integer :: name_unit, nfiles, i
 
         ! set up namelist structures
-<<<<<<< HEAD
+! <<<<<<< HEAD
         namelist /files_list/ init_conditions_file, output_file, boundary_files, forcing_file_list, &
                               linear_mask_file, nsq_calibration_file, external_files
-=======
-        namelist /files_list/ init_conditions_file, boundary_files, forcing_file_list, &
-                              linear_mask_file, nsq_calibration_file
->>>>>>> d6ca2d15
+! =======
+!         namelist /files_list/ init_conditions_file, boundary_files, forcing_file_list, &
+!                               linear_mask_file, nsq_calibration_file
+! >>>>>>> v2
         namelist /ext_winds_info/ ext_wind_files
 
         linear_mask_file="MISSING"
