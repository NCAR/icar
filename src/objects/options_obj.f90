--- conflicted
+++ resolved
@@ -984,10 +984,8 @@
         ! parameters to read
 
         real    :: dx, dxlow, outputinterval, restartinterval, inputinterval, t_offset, smooth_wind_distance, frames_per_outfile, agl_cap
-<<<<<<< HEAD
-=======
-        real    :: cfl_reduction_factor, rh_limit, sst_min_limit, cp_limit
->>>>>>> c0fd7a11
+        real    :: rh_limit, sst_min_limit, cp_limit
+        
         integer :: ntimesteps, wind_iterations
         integer :: longitude_system
         integer :: nz, n_ext_winds,buffer, warning_level
