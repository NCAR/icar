--- conflicted
+++ resolved
@@ -18,17 +18,13 @@
     !! ----------------------------------------------------------------------------
     subroutine init_model_diffs()
         implicit none
-        integer::n=18
+        integer::n=19
 
         allocate(versionlist(n))
         allocate(deltas(n))
         versionlist=[character(len=1024) :: &
                      "0.5.1","0.5.2","0.6","0.7","0.7.1","0.7.2","0.7.3","0.8","0.8.1","0.8.2", &
-<<<<<<< HEAD
-                     "0.9","0.9.1","0.9.2","0.9.3","0.9.4","0.9.5","1.0","2.0"]
-=======
-                     "0.9","0.9.1","0.9.2","0.9.3","0.9.4","0.9.5", "1.0", "1.0.1"]
->>>>>>> 4c9d37e3
+                     "0.9","0.9.1","0.9.2","0.9.3","0.9.4","0.9.5","1.0", "1.0.1","2.0"]
         deltas=[ character(len=1024) :: &
         "Earliest version in git. ",                                                            &
         "Added dxlow and variable name definitions pvar,tvar,qvvar,qcvar,qivar,"//              &
@@ -57,14 +53,10 @@
         "      resolution linear wind field.  Lots of smaller tweaks and bug fixes."//          &
         "      Also added online bias correction option. ",                                     &
         "Added convective wind advection and improved Linear wind LUT. ",                       &
-<<<<<<< HEAD
-        "Minor cleanup and bug fixes.",                                                         &
+        "Relatively stable checkpoint widely used. ",                                           &
+        "Significantly improved geographic interpolation, bug fixes, better time handling. ",   &
         "Added coarray fortran support, massive overhaul internally, lots of features."//       &
         "      Temporarily removed. "                                                           &
-=======
-        "Relatively stable checkpoint widely used. ",                                           &
-        "Significantly improved geographic interpolation bug fixes. "                           &
->>>>>>> 4c9d37e3
         ]
 
     end subroutine init_model_diffs
