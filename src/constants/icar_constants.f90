--- conflicted
+++ resolved
@@ -283,11 +283,8 @@
                                                             191, 192, 193, 194, 195, 196, 197, 198, 199, 200,  &
                                                             201, 202, 203, 204, 205, 206, 207, 208, 209, 210,  &
                                                             211, 212, 213, 214, 215, 216, 217, 218, 219, 220,  &
-<<<<<<< HEAD
-                                                            221, 222, 223, 224)
-=======
-                                                            221, 222, 223, 224, 225, 226, 227, 228, 229)
->>>>>>> 5a7959c3
+                                                            221, 222, 223, 224, 225, 226, 227, 228, 229, 230)
+
 
     integer, parameter :: kINTEGER_BITS     = storage_size(kINTEGER_BITS)
     integer, parameter :: kMAX_STORAGE_VARS = storage_size(kVARS) / kINTEGER_BITS
