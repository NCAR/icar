!>------------------------------------------------
!! Defines model constants (e.g. gravity, and MAXFILELENGTH)
!!
!!------------------------------------------------
module icar_constants

    implicit none

    character(len=5) :: kVERSION_STRING = "2.0"

    ! string lengths
    integer, parameter :: kMAX_FILE_LENGTH = 1024
    integer, parameter :: kMAX_DIM_LENGTH  = 1024
    integer, parameter :: kMAX_NAME_LENGTH = 1024
    integer, parameter :: kMAX_ATTR_LENGTH = 1024

    !>--------------------------------------------
    ! list of integer constants to be used when accessing various arrays that track variable allocation, usage, etc. requests
    !
    ! NOTE: IF YOU ADD TO THIS LIST BE SURE TO ADD AN INTEGER TO THE kVARS STRUCTURE CONSTRUCTOR BELOW IT!
    ! This could be transitioned to an enum... but then one can't just "use, only:kVARS"...
    ! enum, bind(C)
    !   enumerator ::  u, v, w,...
    ! end enum
    ! --------------------------------------------
    type var_constants_type
        SEQUENCE    ! technically SEQUENCE just requires the compiler leave them in order,
                    ! but it can also keep compilers (e.g. ifort) from padding for alignment,
                    ! as long as there is no padding we can test last_var = sizeof(kVARS)

        integer :: u
        integer :: v
        integer :: w
        integer :: w_real
        integer :: pressure
        integer :: pressure_interface
        integer :: potential_temperature
        integer :: temperature
        integer :: water_vapor
        integer :: cloud_water
        integer :: cloud_number_concentration
        integer :: cloud_ice
        integer :: ice_number_concentration
        integer :: rain_in_air
        integer :: rain_number_concentration
        integer :: snow_in_air
        integer :: snow_number_concentration
        integer :: graupel_in_air
        integer :: graupel_number_concentration
        integer :: precipitation
        integer :: convective_precipitation
        integer :: snowfall
        integer :: graupel
        integer :: exner
        integer :: nsquared
        integer :: density
        integer :: z
        integer :: z_interface
        integer :: dz
        integer :: dz_interface
        integer :: cloud_fraction
        integer :: shortwave
        integer :: longwave
        integer :: vegetation_fraction
        integer :: veg_type
        integer :: soil_type
        integer :: lai
        integer :: canopy_water
        integer :: canopy_ice
<<<<<<< HEAD
=======
        integer :: canopy_vapor_pressure
        integer :: canopy_temperature
>>>>>>> 4a52638f
        integer :: sensible_heat
        integer :: latent_heat
        integer :: u_10m
        integer :: v_10m
        integer :: ustar
        integer :: temperature_2m
        integer :: humidity_2m
        integer :: surface_pressure
        integer :: longwave_up
        integer :: ground_heat_flux
        integer :: soil_totalmoisture
        integer :: soil_deep_temperature
        integer :: roughness_z0
        integer :: snow_water_equivalent
        integer :: snow_height
        integer :: soil_water_content
        integer :: soil_temperature
        integer :: skin_temperature
        integer :: sst
        integer :: land_mask
        integer :: terrain
        integer :: latitude
        integer :: longitude
        integer :: u_latitude
        integer :: u_longitude
        integer :: v_latitude
        integer :: v_longitude
        integer :: tend_qv_adv
        integer :: tend_qv_pbl
        integer :: tend_qv
        integer :: tend_th
        integer :: tend_qc
        integer :: tend_qi
        integer :: tend_qs
        integer :: tend_qr
        integer :: tend_u
        integer :: tend_v
        integer :: znu
        integer :: znw
        integer :: last_var
    end type var_constants_type

    type(var_constants_type) :: kVARS = var_constants_type( 1,  2,  3,  4,  5,  6,  7,  8,  9, 10,  &
                                                           11, 12, 13, 14, 15, 16, 17, 18, 19, 20,  &
                                                           21, 22, 23, 24, 25, 26, 27, 28, 29, 30,  &
                                                           31, 32, 33, 34, 35, 36, 37, 38, 39, 40,  &
                                                           41, 42, 43, 44, 45, 46, 47, 48, 49, 50,  &
                                                           51, 52, 53, 54, 55, 56, 57, 58, 59, 60,  &
                                                           61, 62, 63, 64, 65, 66, 67, 68, 69, 70,  &
<<<<<<< HEAD
                                                           71, 72, 73, 74, 75, 76, 77 ,78, 79)
=======
                                                           71, 72, 73, 74, 75, 76, 77 ,78,79)
>>>>>>> 4a52638f

    integer, parameter :: kINTEGER_BITS     = storage_size(kINTEGER_BITS)
    integer, parameter :: kMAX_STORAGE_VARS = storage_size(kVARS) / kINTEGER_BITS

    ! Initial number of output variables for which pointers are created
    integer, parameter :: kINITIAL_VAR_SIZE= 128

    ! Maximum number of dimensions
    ! Note this is defined in NetCDF, though not enforced (a file can have more than 1024 dimensions)
    integer, parameter :: kMAX_DIMENSIONS  = 1024

!>------------------------------------------------
!! Model constants (mostly string lengths)
!! ------------------------------------------------
    integer, parameter :: MAXFILELENGTH      =   1024  ! maximum file name length
    integer, parameter :: MAXVARLENGTH       =   1024  ! maximum variable name length
    integer, parameter :: MAXLEVELS          =    500  ! maximum number of vertical layers (should typically be ~10-20)
    integer, parameter :: MAX_NUMBER_FILES   =  50000  ! maximum number of permitted input files (probably a bit extreme)
    integer, parameter :: MAXSTRINGLENGTH    =   1024  ! maximum length of other strings (e.g. netcdf attributes)
    integer, parameter :: kMAX_STRING_LENGTH =   1024  ! maximum length of other strings (e.g. netcdf attributes)


!>------------------------------------------------
!!  Default width of coarray halos, ideally might be physics dependant (e.g. based on advection spatial order)
!! ------------------------------------------------
    integer,parameter :: kDEFAULT_HALO_SIZE = 1

!>------------------------------------------------
!! Value to accept for difference between real numbers should be as a fraction but then have to test for non-zero...
!! For some variables (cloud ice) 1e-6 is not that small, for others (pressure) it might be below precision...
!! ------------------------------------------------
    real,   parameter :: kSMALL_VALUE = 1e-6

    integer, parameter :: kMAINTAIN_LON      = 0
    integer, parameter :: kPRIME_CENTERED    = 1
    integer, parameter :: kDATELINE_CENTERED = 2
    integer, parameter :: kGUESS_LON         = 3

! ------------------------------------------------
! Physics scheme selection definitions
!
! NB: BASIC typically means "use the data from the low res model"
!     SIMPLE typically means a relatively simple formulation written for ICAR
! These could all be switched to enums too, but this makes it easy to see what number each has for the options file...
! ------------------------------------------------
    integer, parameter :: kNO_STOCHASTIC = -9999
    integer, parameter :: kCU_TIEDTKE    = 1
    integer, parameter :: kCU_SIMPLE     = 2
    integer, parameter :: kCU_KAINFR     = 3

    integer, parameter :: kMP_THOMPSON   = 1
    integer, parameter :: kMP_SB04       = 2
    integer, parameter :: kMP_MORRISON   = 3
    integer, parameter :: kMP_WSM6       = 4
    integer, parameter :: kMP_THOMP_AER  = 5

    integer, parameter :: kPBL_BASIC     = 1
    integer, parameter :: kPBL_SIMPLE    = 2
    integer, parameter :: kPBL_YSU       = 3

    integer, parameter :: kWATER_BASIC   = 1
    integer, parameter :: kWATER_SIMPLE  = 2

    integer, parameter :: kLSM_BASIC     = 1
    integer, parameter :: kLSM_SIMPLE    = 2
    integer, parameter :: kLSM_NOAH      = 3
    integer, parameter :: kLSM_NOAHMP    = 4

    integer, parameter :: kRA_BASIC      = 1
    integer, parameter :: kRA_SIMPLE     = 2

    integer, parameter :: kADV_UPWIND    = 1
    integer, parameter :: kADV_MPDATA    = 2

    integer, parameter :: kWIND_LINEAR   = 1
    integer, parameter :: kCONSERVE_MASS = 2
    integer, parameter :: kITERATIVE_WINDS = 3

    integer, parameter :: kLC_LAND       = 1
    integer, parameter :: kLC_WATER      = 2

    ! mm of accumulated precip before "tipping" into the bucket
    ! only performed on output operations
    integer, parameter :: kPRECIP_BUCKET_SIZE=100

! ------------------------------------------------
! Physical Constants
! ------------------------------------------------
    real, parameter :: LH_vaporization=2260000.0 ! J/kg
    ! could be calculated as 2.5E6 + (-2112.0)*temp_degC ?
    real, parameter :: Rd  = 287.058   ! J/(kg K) specific gas constant for dry air
    real, parameter :: Rw  = 461.5     ! J/(kg K) specific gas constant for moist air
    real, parameter :: cp  = 1012.0    ! J/kg/K   specific heat capacity of moist STP air?
    real, parameter :: gravity= 9.81   ! m/s^2    gravity
    real, parameter :: pi  = 3.1415927 ! pi
    real, parameter :: stefan_boltzmann = 5.67e-8 ! the Stefan-Boltzmann constant
    real, parameter :: karman = 0.41   ! the von Karman constant

    ! convenience parameters for various physics packages
    real, parameter :: rovcp = Rd/cp
    real, parameter :: rovg  = Rd/gravity

    ! from wrf module_model_constants
    ! parameters for calculating latent heat as a function of temperature for
    ! vaporization
    real, parameter ::  XLV0 = 3.15E6
    real, parameter ::  XLV1 = 2370.
    ! sublimation
    real, parameter ::  XLS0 = 2.905E6
    real, parameter ::  XLS1 = 259.532

    ! saturated vapor pressure parameters (?)
    real, parameter ::  SVP1 = 0.6112
    real, parameter ::  SVP2 = 17.67
    real, parameter ::  SVP3 = 29.65
    real, parameter ::  SVPT0= 273.15

    real, parameter ::  EP1  = Rw/Rd-1.
    real, parameter ::  EP2  = Rd/Rw

end module<|MERGE_RESOLUTION|>--- conflicted
+++ resolved
@@ -67,11 +67,8 @@
         integer :: lai
         integer :: canopy_water
         integer :: canopy_ice
-<<<<<<< HEAD
-=======
         integer :: canopy_vapor_pressure
         integer :: canopy_temperature
->>>>>>> 4a52638f
         integer :: sensible_heat
         integer :: latent_heat
         integer :: u_10m
@@ -121,11 +118,8 @@
                                                            41, 42, 43, 44, 45, 46, 47, 48, 49, 50,  &
                                                            51, 52, 53, 54, 55, 56, 57, 58, 59, 60,  &
                                                            61, 62, 63, 64, 65, 66, 67, 68, 69, 70,  &
-<<<<<<< HEAD
-                                                           71, 72, 73, 74, 75, 76, 77 ,78, 79)
-=======
-                                                           71, 72, 73, 74, 75, 76, 77 ,78,79)
->>>>>>> 4a52638f
+                                                           71, 72, 73, 74, 75, 76, 77 ,78, 79, 80,  &
+                                                           81)
 
     integer, parameter :: kINTEGER_BITS     = storage_size(kINTEGER_BITS)
     integer, parameter :: kMAX_STORAGE_VARS = storage_size(kVARS) / kINTEGER_BITS
