module output_metadata

    use icar_constants
    use variable_interface,     only : variable_t
    use meta_data_interface,    only : attribute_t
    implicit none

    type(variable_t), allocatable :: var_meta(:)

    !>------------------------------------------------------------
    !! Generic interface to the netcdf read routines
    !!------------------------------------------------------------
    interface get_metadata
        module procedure get_metadata_2d, get_metadata_2dd, get_metadata_3d, get_metadata_nod
    end interface


contains

    !>------------------------------------------------------------
    !! Get generic metadata for a no-data object
    !!------------------------------------------------------------
    function get_metadata_nod(var_idx) result(meta_data)
        implicit none
        integer, intent(in) :: var_idx
        type(variable_t) :: meta_data

        if (var_idx > kMAX_STORAGE_VARS) then
            stop "Invalid variable metadata requested"
        endif

        ! initialize the module level var_meta data
        if (.not.allocated(var_meta)) call init_var_meta()

        ! get the var_idx index into var_meta to return
        meta_data = var_meta(var_idx)

        ! set the dimensionality to false
        meta_data%two_d     = .False.
        meta_data%three_d   = .False.
    end function get_metadata_nod

    !>------------------------------------------------------------
    !! Get generic metadata for a two-dimensional variable
    !!
    !! Sets the internal data pointer to point to the input data provided
    !!------------------------------------------------------------
    function get_metadata_2d(var_idx, input_data) result(meta_data)
        implicit none
        integer, intent(in)          :: var_idx
        real,    intent(in), pointer :: input_data(:,:)

        type(variable_t) :: meta_data       ! function result
        integer          :: local_shape(2)  ! store the shape of the input data array

        if (var_idx>kMAX_STORAGE_VARS) then
            stop "Invalid variable metadata requested"
        endif

        if (.not.allocated(var_meta)) call init_var_meta()

        meta_data = var_meta(var_idx)
        meta_data%dtype=kREAL

        if (associated(input_data)) then
            meta_data%data_2d   => input_data
            meta_data%two_d     = .True.
            meta_data%three_d   = .False.
            local_shape(1) = size(input_data, 1)
            local_shape(2) = size(input_data, 2)
            ! for some reason if shape(input_data) is passed as source, then the dim_len bounds are (0:1) instead of 1:2
            allocate(meta_data%dim_len, source=local_shape)
        endif

    end function get_metadata_2d

    function get_metadata_2dd(var_idx, input_data) result(meta_data)
        implicit none
        integer, intent(in)          :: var_idx
        double precision,    intent(in), pointer :: input_data(:,:)

        type(variable_t) :: meta_data       ! function result
        integer          :: local_shape(2)  ! store the shape of the input data array

        if (var_idx>kMAX_STORAGE_VARS) then
            stop "Invalid variable metadata requested"
        endif

        if (.not.allocated(var_meta)) call init_var_meta()

        meta_data = var_meta(var_idx)
        meta_data%dtype=kDOUBLE

        if (associated(input_data)) then
            meta_data%data_2dd  => input_data
            meta_data%two_d     = .True.
            meta_data%three_d   = .False.
            local_shape(1) = size(input_data, 1)
            local_shape(2) = size(input_data, 2)
            ! for some reason if shape(input_data) is passed as source, then the dim_len bounds are (0:1) instead of 1:2
            allocate(meta_data%dim_len, source=local_shape)
        endif

    end function get_metadata_2dd

    !>------------------------------------------------------------
    !! Get generic metadata for a three-dimensional variable
    !!
    !! Sets the internal data pointer to point to the input data provided
    !!------------------------------------------------------------
    function get_metadata_3d(var_idx, input_data) result(meta_data)
        implicit none
        integer, intent(in)          :: var_idx
        real,    intent(in), pointer :: input_data(:,:,:)

        type(variable_t) :: meta_data       ! function result
        integer          :: local_shape(3)  ! store the shape of the input data array

        if (var_idx>kMAX_STORAGE_VARS) then
            stop "Invalid variable metadata requested"
        endif

        ! initialize the module level constant data structure
        if (.not.allocated(var_meta)) call init_var_meta()

        meta_data = var_meta(var_idx)
        meta_data%dtype=kREAL

        if (associated(input_data)) then
            meta_data%data_3d   => input_data
            meta_data%two_d     = .False.
            meta_data%three_d   = .True.
            local_shape(1) = size(input_data, 1)
            local_shape(2) = size(input_data, 3)
            local_shape(3) = size(input_data, 2)
            ! for some reason if shape(input_data) is passed as source, then the dim_len bounds are (0:1) instead of 1:2
            allocate(meta_data%dim_len, source=local_shape)
        endif

    end function get_metadata_3d


    !>------------------------------------------------------------
    !! Get metadata variable name associated with a given index
    !!
    !! Sets the internal data pointer to point to the input data provided
    !!------------------------------------------------------------
    function get_varname(var_idx) result(name)
        implicit none
        integer, intent(in)             :: var_idx
        character(len=kMAX_NAME_LENGTH) :: name       ! function result

        type(variable_t) :: meta_data

        if (var_idx>kMAX_STORAGE_VARS) then
            stop "Invalid variable metadata requested"
        endif

        ! initialize the module level constant data structure
        if (.not.allocated(var_meta)) call init_var_meta()

        meta_data = var_meta(var_idx)

        name = meta_data%name

    end function get_varname

    !>------------------------------------------------------------
    !! Initialize the module level master data structure
    !!
    !!------------------------------------------------------------
    subroutine init_var_meta()
        implicit none
        integer :: i

        character(len=16) :: three_d_u_t_dimensions(4)          = [character(len=16) :: "lon_u","lat_y","level","time"]
        character(len=16) :: three_d_v_t_dimensions(4)          = [character(len=16) :: "lon_x","lat_v","level","time"]
        character(len=16) :: three_d_dimensions(3)              = [character(len=16) :: "lon_x","lat_y","level"]
        character(len=16) :: three_d_t_dimensions(4)            = [character(len=16) :: "lon_x","lat_y","level","time"]
        character(len=16) :: three_d_interface_dimensions(3)    = [character(len=16) :: "lon_x","lat_y","level_i"]
        character(len=16) :: three_d_t_interface_dimensions(4)  = [character(len=16) :: "lon_x","lat_y","level_i","time"]
        character(len=16) :: two_d_dimensions(2)                = [character(len=16) :: "lon_x","lat_y"]
        character(len=16) :: two_d_t_dimensions(3)              = [character(len=16) :: "lon_x","lat_y","time"]
        character(len=16) :: two_d_u_dimensions(2)              = [character(len=16) :: "lon_u","lat_y"]
        character(len=16) :: two_d_v_dimensions(2)              = [character(len=16) :: "lon_x","lat_v"]
        character(len=16) :: three_d_t_soil_dimensions(4)       = [character(len=16) :: "lon_x","lat_y","nsoil","time"]
        character(len=16) :: three_d_t_snow_dimensions(4)       = [character(len=16) :: "lon_x","lat_y","nsnow","time"]
        character(len=16) :: three_d_t_snowsoil_dimensions(4)   = [character(len=16) :: "lon_x","lat_y","nsnowsoil","time"]
        character(len=16) :: three_d_soilcomp_dimensions(3)     = [character(len=16) :: "lon_x","lat_y","nsoil_composition"]
        character(len=16) :: three_d_crop_dimensions(3)         = [character(len=16) :: "lon_x","lat_y","crop"]
        character(len=16) :: three_d_t_gecros_dimensions(4)     = [character(len=16) :: "lon_x","lat_y","gecros","time"]
        character(len=16) :: two_d_month_dimensions(3)          = [character(len=16) :: "lon_x","lat_y","month"]
        character(len=16) :: three_d_t_lake_dimensions(4)           = [character(len=16) :: "lon_x","lat_y","nlevlake","time"]
        character(len=16) :: three_d_t_lake_soisno_dimensions(4)    = [character(len=16) :: "lon_x","lat_y","nlevsoisno","time"] !grid_lake_soisno
        character(len=16) :: three_d_t_lake_soisno_1_dimensions(4)  = [character(len=16) :: "lon_x","lat_y","nlevsoisno_1","time"]
        character(len=16) :: three_d_t_lake_soi_dimensions(4)       = [character(len=16) :: "lon_x","lat_y","nlevsoi_lake","time"] !grid_lake_soi


        if (allocated(var_meta)) deallocate(var_meta)

        if (kVARS%last_var/=kMAX_STORAGE_VARS) then
            stop "ERROR: variable indicies not correctly initialized"
        endif
        ! allocate the actual data structure to be used
        allocate(var_meta(kMAX_STORAGE_VARS))


        !>------------------------------------------------------------
        !!  U  East West Winds
        !!------------------------------------------------------------
        associate(var=>var_meta(kVARS%u))
            var%name        = "u"
            var%dimensions  = three_d_u_t_dimensions
            var%unlimited_dim=.True.
            var%attributes  = [attribute_t("standard_name", "grid_eastward_wind"),              &
                               attribute_t("long_name",     "Grid relative eastward wind"),     &
                               attribute_t("units",         "m s-1"),                           &
                               attribute_t("coordinates",   "u_lat u_lon")]
        end associate
        !>------------------------------------------------------------
        !!  V  North South Winds
        !!------------------------------------------------------------
        associate(var=>var_meta(kVARS%v))
            var%name        = "v"
            var%dimensions  = three_d_v_t_dimensions
            var%unlimited_dim=.True.
            var%attributes  = [attribute_t("standard_name", "grid_northward_wind"),             &
                               attribute_t("long_name",     "Grid relative northward wind"),    &
                               attribute_t("units",         "m s-1"),                           &
                               attribute_t("coordinates",   "v_lat v_lon")]
        end associate
        !>------------------------------------------------------------
        !!  W  Vertical Winds
        !!------------------------------------------------------------
        associate(var=>var_meta(kVARS%w))
            var%name        = "w_grid"
            var%dimensions  = three_d_t_dimensions
            var%unlimited_dim=.True.
            var%attributes  = [attribute_t("non_standard_name", "grid_upward_air_velocity"),    &
                               attribute_t("long_name",     "Vertical wind"),                   &
                               attribute_t("description",   "Vertical wind relative to the grid"),&
                               attribute_t("units",         "m s-1"),                           &
                               attribute_t("coordinates",   "lat lon")]
        end associate

        associate(var=>var_meta(kVARS%w_real))
            var%name        = "w"
            var%dimensions  = three_d_t_dimensions
            var%unlimited_dim=.True.
            var%attributes  = [attribute_t("standard_name", "upward_air_velocity"),             &
                               attribute_t("long_name",     "Vertical wind"),                   &
                               attribute_t("description",   "Vertical wind including u/v"),     &
                               attribute_t("units",         "m s-1"),                           &
                               attribute_t("coordinates",   "lat lon")]
        end associate
        !>------------------------------------------------------------
        !!  Brunt Vaisala frequency (squared)
        !!------------------------------------------------------------
        associate(var=>var_meta(kVARS%nsquared))
            var%name        = "nsquared"
            var%dimensions  = three_d_t_dimensions
            var%unlimited_dim=.True.
            var%attributes  = [attribute_t("standard_name", "square_of_brunt_vaisala_frequency_in_air"),&
                               attribute_t("long_name",     "Burnt Vaisala frequency squared"), &
                               attribute_t("units",         "s-2"),                             &
                               attribute_t("coordinates",   "lat lon")]
        end associate
        !>------------------------------------------------------------
        !!  Air Pressure
        !!------------------------------------------------------------
        associate(var=>var_meta(kVARS%pressure))
            var%name        = "pressure"
            var%dimensions  = three_d_t_dimensions
            var%unlimited_dim=.True.
            var%attributes  = [attribute_t("standard_name", "air_pressure"),                    &
                               attribute_t("long_name",     "Pressure"),                        &
                               attribute_t("units",         "Pa"),                              &
                               attribute_t("coordinates",   "lat lon")]
        end associate
        !>------------------------------------------------------------
        !!  Air Pressure on interfaces between mass levels
        !!------------------------------------------------------------
        associate(var=>var_meta(kVARS%pressure_interface))
            var%name        = "pressure_i"
            var%dimensions  = three_d_t_interface_dimensions
            var%unlimited_dim=.True.
            var%attributes  = [attribute_t("standard_name", "air_pressure"),                    &
                               attribute_t("long_name",     "Pressure"),                        &
                               attribute_t("units",         "Pa"),                              &
                               attribute_t("coordinates",   "lat lon")]
        end associate
        !>------------------------------------------------------------
        !!  Air Pressure on interfaces between mass levels
        !!------------------------------------------------------------
        associate(var=>var_meta(kVARS%surface_pressure))
            var%name        = "psfc"
            var%dimensions  = two_d_t_dimensions
            var%unlimited_dim=.True.
            var%attributes  = [attribute_t("standard_name", "surface_air_pressure"),            &
                               attribute_t("long_name",     "Surface Pressure"),                &
                               attribute_t("units",         "Pa"),                              &
                               attribute_t("coordinates",   "lat lon")]
        end associate
        !>------------------------------------------------------------
        !!  Potential Air Temperature
        !!------------------------------------------------------------
        associate(var=>var_meta(kVARS%potential_temperature))
            var%name        = "potential_temperature"
            var%dimensions  = three_d_t_dimensions
            var%unlimited_dim=.True.
            var%attributes  = [attribute_t("standard_name", "air_potential_temperature"),       &
                               attribute_t("long_name",     "Potential Temperature"),           &
                               attribute_t("units",         "K"),                               &
                               attribute_t("coordinates",   "lat lon")]
        end associate
        !>------------------------------------------------------------
        !!  Real Air Temperature
        !!------------------------------------------------------------
        associate(var=>var_meta(kVARS%temperature))
            var%name        = "temperature"
            var%dimensions  = three_d_t_dimensions
            var%unlimited_dim=.True.
            var%attributes  = [attribute_t("standard_name", "air_temperature"),                 &
                               attribute_t("long_name",     "Temperature"),                     &
                               attribute_t("units",         "K"),                               &
                               attribute_t("coordinates",   "lat lon")]
        end associate
        !>------------------------------------------------------------
        !!  Water Vapor Mixing Ratio
        !!------------------------------------------------------------
        associate(var=>var_meta(kVARS%water_vapor))
            var%name        = "qv"
            var%dimensions  = three_d_t_dimensions
            var%unlimited_dim=.True.
            var%attributes  = [attribute_t("standard_name", "mass_fraction_of_water_vapor_in_air"), &
                               attribute_t("long_name",     "Water Vapor Mixing Ratio"),            &
                               attribute_t("units",         "kg kg-1"),                             &
                               attribute_t("coordinates",   "lat lon")]
        end associate
        !>------------------------------------------------------------
        !!  Cloud water (liquid) mixing ratio
        !!------------------------------------------------------------
        associate(var=>var_meta(kVARS%cloud_water))
            var%name        = "qc"
            var%dimensions  = three_d_t_dimensions
            var%unlimited_dim=.True.
            var%attributes  = [attribute_t("standard_name", "cloud_liquid_water_mixing_ratio"),     &
                               attribute_t("units",         "kg kg-1"),                             &
                               attribute_t("coordinates",   "lat lon")]
        end associate
        !>------------------------------------------------------------
        !!  Cloud water (liquid) number concentration
        !!------------------------------------------------------------
        associate(var=>var_meta(kVARS%cloud_number_concentration))
            var%name        = "nc"
            var%dimensions  = three_d_t_dimensions
            var%unlimited_dim=.True.
            var%attributes  = [attribute_t("non_standard_name", "number_concentration_of_cloud_droplets_in_air"), &
                               attribute_t("units",         "cm-3"),                                              &
                               attribute_t("coordinates",   "lat lon")]
        end associate
        !>------------------------------------------------------------
        !!  Cloud ice mixing ratio
        !!------------------------------------------------------------
        associate(var=>var_meta(kVARS%cloud_ice))
            var%name        = "qi"
            var%dimensions  = three_d_t_dimensions
            var%unlimited_dim=.True.
            var%attributes  = [attribute_t("standard_name", "cloud_ice_mixing_ratio"),              &
                               attribute_t("units",         "kg kg-1"),                             &
                               attribute_t("coordinates",   "lat lon")]
        end associate
        !>------------------------------------------------------------
        !!  Cloud ice number concentration
        !!------------------------------------------------------------
        associate(var=>var_meta(kVARS%ice_number_concentration))
            var%name        = "ni"
            var%dimensions  = three_d_t_dimensions
            var%unlimited_dim=.True.
            var%attributes  = [attribute_t("non_standard_name", "number_concentration_of_ice_crystals_in_air"), &
                               attribute_t("units",         "cm-3"),                                            &
                               attribute_t("coordinates",   "lat lon")]
        end associate
        !>------------------------------------------------------------
        !!  Rain water mixing ratio
        !!------------------------------------------------------------
        associate(var=>var_meta(kVARS%rain_in_air))
            var%name        = "qr"
            var%dimensions  = three_d_t_dimensions
            var%unlimited_dim=.True.
            var%attributes  = [attribute_t("standard_name", "mass_fraction_of_rain_in_air"),        &
                               attribute_t("units",         "kg kg-1"),                             &
                               attribute_t("coordinates",   "lat lon")]
        end associate
        !>------------------------------------------------------------
        !!  Rain water number concentration
        !!------------------------------------------------------------
        associate(var=>var_meta(kVARS%rain_number_concentration))
            var%name        = "nr"
            var%dimensions  = three_d_t_dimensions
            var%unlimited_dim=.True.
            var%attributes  = [attribute_t("non_standard_name", "number_concentration_of_rain_particles_in_air"), &
                               attribute_t("units",         "cm-3"),                                              &
                               attribute_t("coordinates",   "lat lon")]
        end associate
        !>------------------------------------------------------------
        !!  Snow in air mixing ratio
        !!------------------------------------------------------------
        associate(var=>var_meta(kVARS%snow_in_air))
            var%name        = "qs"
            var%dimensions  = three_d_t_dimensions
            var%unlimited_dim=.True.
            var%attributes  = [attribute_t("standard_name", "mass_fraction_of_snow_in_air"),        &
                               attribute_t("units",         "kg kg-1"),                             &
                               attribute_t("coordinates",   "lat lon")]
        end associate
        !>------------------------------------------------------------
        !!  Snow in air number concentration
        !!------------------------------------------------------------
        associate(var=>var_meta(kVARS%snow_number_concentration))
            var%name        = "ns"
            var%dimensions  = three_d_t_dimensions
            var%unlimited_dim=.True.
            var%attributes  = [attribute_t("non_standard_name", "number_concentration_of_snow_particles_in_air"), &
                               attribute_t("units",         "cm-3"),                                              &
                               attribute_t("coordinates",   "lat lon")]
        end associate
        !>------------------------------------------------------------
        !!  Graupel mixing ratio
        !!------------------------------------------------------------
        associate(var=>var_meta(kVARS%graupel_in_air))
            var%name        = "qg"
            var%dimensions  = three_d_t_dimensions
            var%unlimited_dim=.True.
            var%attributes  = [attribute_t("standard_name", "mass_fraction_of_graupel_in_air"),     &
                               attribute_t("units",         "kg kg-1"),                             &
                               attribute_t("coordinates",   "lat lon")]
        end associate
        !>------------------------------------------------------------
        !!  Graupel number concentration
        !!------------------------------------------------------------
        associate(var=>var_meta(kVARS%graupel_number_concentration))
            var%name        = "ng"
            var%dimensions  = three_d_t_dimensions
            var%unlimited_dim=.True.
            var%attributes  = [attribute_t("non_standard_name", "number_concentration_of_graupel_particles_in_air"), &
                               attribute_t("units",         "cm-3"),                                                 &
                               attribute_t("coordinates",   "lat lon")]
        end associate
        !>------------------------------------------------------------
        !!  Precipitation rate at the surface (requires tracking past precipitation amounts)
        !!------------------------------------------------------------
        ! associate(var=>var_meta(kVARS%precip_rate))
        !     var%name        = "precip_rate"
        !     var%dimensions  = two_d_t_dimensions
        !     var%unlimited_dim=.True.
        !     var%attributes  = [attribute_t("standard_name",   "precipitation_flux"),      &
        !                        attribute_t("units",           "kg m-2 s-1"),              &
        !                        attribute_t("coordinates",     "lat lon")]
        ! end associate
        !>------------------------------------------------------------
        !!  Accumulated precipitation at the surface
        !!------------------------------------------------------------
        associate(var=>var_meta(kVARS%precipitation))
            var%name        = "precipitation"
            var%dimensions  = two_d_t_dimensions
            var%unlimited_dim=.True.
            var%attributes  = [attribute_t("standard_name", "precipitation_amount"),                &
                               attribute_t("units",         "kg m-2"),                              &
                               attribute_t("coordinates",   "lat lon")]
        end associate
        !>------------------------------------------------------------
        !!  Accumulated convective precipitation at the surface
        !!------------------------------------------------------------
        associate(var=>var_meta(kVARS%convective_precipitation))
            var%name        = "cu_precipitation"
            var%dimensions  = two_d_t_dimensions
            var%unlimited_dim=.True.
            var%attributes  = [attribute_t("standard_name", "convective_precipitation_amount"),     &
                               attribute_t("units",         "kg m-2"),                              &
                               attribute_t("coordinates",   "lat lon")]
        end associate
        !>------------------------------------------------------------
        !!  Accumulated snowfall at the surface
        !!------------------------------------------------------------
        associate(var=>var_meta(kVARS%snowfall))
            var%name        = "snowfall"
            var%dimensions  = two_d_t_dimensions
            var%unlimited_dim=.True.
            var%attributes  = [attribute_t("standard_name", "snowfall_amount"),                     &
                               attribute_t("units",         "kg m-2"),                              &
                               attribute_t("coordinates",   "lat lon")]
        end associate
        !>------------------------------------------------------------
        !!  Accumulated Graupel at the surface
        !!------------------------------------------------------------
        associate(var=>var_meta(kVARS%graupel))
            var%name        = "graupel"
            var%dimensions  = two_d_t_dimensions
            var%unlimited_dim=.True.
            var%attributes  = [attribute_t("standard_name", "graupel_amount"),                      &
                               attribute_t("units",         "kg m-2"),                              &
                               attribute_t("coordinates",   "lat lon")]
        end associate
        !>------------------------------------------------------------
        !!  Exner function
        !!------------------------------------------------------------
        associate(var=>var_meta(kVARS%exner))
            var%name        = "exner"
            var%dimensions  = three_d_t_dimensions
            var%unlimited_dim=.True.
            var%attributes  = [attribute_t("non_standard_name", "exner_function_result"),           &
                               attribute_t("units",         "K K-1"),                               &
                               attribute_t("coordinates",   "lat lon")]
        end associate
        !>------------------------------------------------------------
        !!  Air Density
        !!------------------------------------------------------------
        associate(var=>var_meta(kVARS%density))
            var%name        = "density"
            var%dimensions  = three_d_t_dimensions
            var%unlimited_dim=.True.
            var%attributes  = [attribute_t("standard_name", "air_density"),                         &
                               attribute_t("units",         "kg m-3"),                              &
                               attribute_t("coordinates",   "lat lon")]
        end associate
        !>------------------------------------------------------------
        !!  Vertical coordinate
        !!------------------------------------------------------------
        associate(var=>var_meta(kVARS%z))
            var%name        = "z"
            var%dimensions  = three_d_dimensions
            var%attributes  = [attribute_t("standard_name", "height_above_reference_ellipsoid"),    &
                               attribute_t("units",         "m"),                                   &
                               attribute_t("coordinates",   "lat lon")]
        end associate
        !>------------------------------------------------------------
        !!  Vertical coordinate on the interface between mass levels
        !!------------------------------------------------------------
        associate(var=>var_meta(kVARS%z_interface))
            var%name        = "z_i"
            var%dimensions  = three_d_interface_dimensions
            var%attributes  = [attribute_t("standard_name", "height_above_reference_ellipsoid"),    &
                               attribute_t("units",         "m"),                                   &
                               attribute_t("coordinates",   "lat lon")]
        end associate
        !>------------------------------------------------------------
        !!  Vertical layer thickness
        !!------------------------------------------------------------
        associate(var=>var_meta(kVARS%dz))
            var%name        = "dz"
            var%dimensions  = three_d_dimensions
            var%attributes  = [attribute_t("non_standard_name", "layer_thickness"),                 &
                               attribute_t("units",         "m"),                                   &
                               attribute_t("coordinates",   "lat lon")]
        end associate
        !>------------------------------------------------------------
        !!  Thickness of layers between interfaces
        !!------------------------------------------------------------
        associate(var=>var_meta(kVARS%dz_interface))
            var%name        = "dz_i"
            var%dimensions  = three_d_interface_dimensions
            var%attributes  = [attribute_t("non_standard_name", "layer_thickness"),                 &
                               attribute_t("units",         "m"),                                   &
                               attribute_t("coordinates",   "lat lon")]
        end associate
        !>------------------------------------------------------------
        !!  Cloud cover fraction
        !!------------------------------------------------------------
        associate(var=>var_meta(kVARS%cloud_fraction))
            var%name        = "clt"
            var%dimensions  = two_d_t_dimensions
            var%unlimited_dim=.True.
            var%attributes  = [attribute_t("standard_name", "cloud_area_fraction"),                 &
                               attribute_t("units",         "1"),                                   &
                               attribute_t("coordinates",   "lat lon")]
        end associate

        !>------------------------------------------------------------
        !!  Effective cloud droplet radius
        !!------------------------------------------------------------
        associate(var=>var_meta(kVARS%re_cloud))
            var%name        = "re_cloud"
            var%dimensions  = three_d_t_dimensions
            var%unlimited_dim=.True.
            var%attributes  = [attribute_t("standard_name", "effective_radius_of_cloud_liquid_water_particles"), &
                               attribute_t("units",         "m"),                                                &
                               attribute_t("coordinates",   "lat lon")]
        end associate

        !>------------------------------------------------------------
        !!  Effective cloud ice radius
        !!------------------------------------------------------------
        associate(var=>var_meta(kVARS%re_ice))
            var%name        = "re_ice"
            var%dimensions  = three_d_t_dimensions
            var%unlimited_dim=.True.
            var%attributes  = [attribute_t("standard_name", "effective_radius_of_stratiform_cloud_ice_particles"), &
                               attribute_t("units",         "m"),                                                  &
                               attribute_t("coordinates",   "lat lon")]
        end associate

        !>------------------------------------------------------------
        !!  Effective snow radius
        !!------------------------------------------------------------
        associate(var=>var_meta(kVARS%re_snow))
            var%name        = "re_snow"
            var%dimensions  = three_d_t_dimensions
            var%unlimited_dim=.True.
            var%attributes  = [attribute_t("non_standard_name", "effective_radius_of_stratiform_snow_particles"), &
                               attribute_t("units",         "m"),                                                 &
                               attribute_t("coordinates",   "lat lon")]
        end associate

        !>------------------------------------------------------------
        !!  Outgoing longwave radiation
        !!------------------------------------------------------------
        associate(var=>var_meta(kVARS%out_longwave_rad))
            var%name        = "rlut"
            var%dimensions  = two_d_t_dimensions
            var%unlimited_dim=.True.
            var%attributes  = [attribute_t("standard_name", "toa_outgoing_longwave_flux"), &
                               attribute_t("units",         "W m-2"),                      &
                               attribute_t("coordinates",   "lat lon")]
        end associate

        !>------------------------------------------------------------
        !!  Longwave cloud forcing
        !!------------------------------------------------------------
        associate(var=>var_meta(kVARS%longwave_cloud_forcing))
            var%name        = "lwcf"
            var%dimensions  = two_d_t_dimensions
            var%unlimited_dim=.True.
            var%attributes  = [attribute_t("non_standard_name", "longwave_cloud_forcing"), &
                               attribute_t("units",         "W m-2"),                      &
                               attribute_t("coordinates",   "lat lon")]
        end associate

        !>------------------------------------------------------------
        !!  Shortwave cloud forcing
        !!------------------------------------------------------------
        associate(var=>var_meta(kVARS%shortwave_cloud_forcing))
            var%name        = "swcf"
            var%dimensions  = two_d_t_dimensions
            var%unlimited_dim=.True.
            var%attributes  = [attribute_t("non_standard_name", "shortwave_cloud_forcing"), &
                               attribute_t("units",         "W m-2"),                       &
                               attribute_t("coordinates",   "lat lon")]
        end associate

        !>------------------------------------------------------------
        !!  Cosine solar zenith angle
        !!------------------------------------------------------------
        associate(var=>var_meta(kVARS%cosine_zenith_angle))
            var%name        = "cosz"
            var%dimensions  = two_d_t_dimensions
            var%unlimited_dim=.True.
            var%attributes  = [attribute_t("non_standard_name", "cosine_zenith_angle"), &
                               attribute_t("units",         " "),                       &
                               attribute_t("coordinates",   "lat lon")]
        end associate

        !>------------------------------------------------------------
        !!  Tendency from short wave radiation
        !!------------------------------------------------------------
        associate(var=>var_meta(kVARS%tend_swrad))
            var%name        = "tend_swrad"
            var%dimensions  = three_d_t_dimensions
            var%unlimited_dim=.True.
            var%attributes  = [attribute_t("non_standard_name", "sw_rad_tend"), &
                               attribute_t("units",         " "),               &
                               attribute_t("coordinates",   "lat lon")]
        end associate


        !>------------------------------------------------------------
        !!  Surface emissivity
        !!------------------------------------------------------------
        associate(var=>var_meta(kVARS%land_emissivity))
            var%name        = "emiss"
            var%dimensions  = two_d_t_dimensions
            var%unlimited_dim=.True.
            var%attributes  = [attribute_t("standard_name", "surface_longwave_emissivity"), &
                               attribute_t("units",         " "),                           &
                               attribute_t("coordinates",   "lat lon")]
        end associate

        !>------------------------------------------------------------
        !!  Temperature on interface
        !!------------------------------------------------------------
        associate(var=>var_meta(kVARS%temperature_interface))
            var%name        = "temperature_i"
            var%dimensions  = three_d_t_interface_dimensions
            var%unlimited_dim=.True.
            var%attributes  = [attribute_t("standard_name", "air_temperature"),                    &
                               attribute_t("long_name",     "Temperature"),                        &
                               attribute_t("units",         "K"),                                  &
                               attribute_t("coordinates",   "lat lon")]
        end associate



        !>------------------------------------------------------------
        !!  Downward Shortwave Radiation at the Surface (positive down)
        !!------------------------------------------------------------
        associate(var=>var_meta(kVARS%shortwave))
            var%name        = "rsds"
            var%dimensions  = two_d_t_dimensions
            var%unlimited_dim=.True.
            var%attributes  = [attribute_t("standard_name", "surface_downwelling_shortwave_flux_in_air"), &
                               attribute_t("units",         "W m-2"),                                     &
                               attribute_t("coordinates",   "lat lon")]
        end associate
        !>------------------------------------------------------------
        !!  Downward Direct Shortwave Radiation at the Surface (positive down)
        !!------------------------------------------------------------
        associate(var=>var_meta(kVARS%shortwave_direct))
            var%name        = "shortwave_direct"
            var%dimensions  = two_d_t_dimensions
            var%unlimited_dim=.True.
            var%attributes  = [attribute_t("standard_name", "surface_direct_downwelling_shortwave_flux_in_air"), &
                               attribute_t("units",         "W m-2"),                                            &
                               attribute_t("coordinates",   "lat lon")]
        end associate
        !>------------------------------------------------------------
        !!  Downward Diffuse Shortwave Radiation at the Surface (positive down)
        !!------------------------------------------------------------
        associate(var=>var_meta(kVARS%shortwave_diffuse))
            var%name        = "shortwave_diffuse"
            var%dimensions  = two_d_t_dimensions
            var%unlimited_dim=.True.
            var%attributes  = [attribute_t("standard_name", "surface_diffuse_downwelling_shortwave_flux_in_air"), &
                               attribute_t("units",         "W m-2"),                                             &
                               attribute_t("coordinates",   "lat lon")]
        end associate
        !>------------------------------------------------------------
        !!  Downward Longwave Radiation at the Surface (positive down)
        !!------------------------------------------------------------
        associate(var=>var_meta(kVARS%longwave))
            var%name        = "rlds"
            var%dimensions  = two_d_t_dimensions
            var%unlimited_dim=.True.
            var%attributes  = [attribute_t("standard_name", "surface_downwelling_longwave_flux_in_air"), &
                               attribute_t("units",         "W m-2"),                                    &
                               attribute_t("coordinates",   "lat lon")]
        end associate
        !>------------------------------------------------------------
        !!  Total Absorbed Solar Radiation
        !!------------------------------------------------------------
        associate(var=>var_meta(kVARS%rad_absorbed_total))
            var%name        = "rad_absorbed_total"
            var%dimensions  = two_d_t_dimensions
            var%unlimited_dim=.True.
            var%attributes  = [attribute_t("non_standard_name", "total_absorbed_radiation"),             &
                               attribute_t("units",         "W m-2"),                                    &
                               attribute_t("coordinates",   "lat lon")]
        end associate
        !>------------------------------------------------------------
        !!  Solar Radiation Absorbed by Vegetation
        !!------------------------------------------------------------
        associate(var=>var_meta(kVARS%rad_absorbed_veg))
            var%name        = "rad_absorbed_veg"
            var%dimensions  = two_d_t_dimensions
            var%unlimited_dim=.True.
            var%attributes  = [attribute_t("non_standard_name", "radiation_absorbed_by_vegetation"),     &
                               attribute_t("units",         "W m-2"),                                    &
                               attribute_t("coordinates",   "lat lon")]
        end associate
        !>------------------------------------------------------------
        !!  Solar Radiation Absorbed by Bare Ground
        !!------------------------------------------------------------
        associate(var=>var_meta(kVARS%rad_absorbed_bare))
            var%name        = "rad_absorbed_bare"
            var%dimensions  = two_d_t_dimensions
            var%unlimited_dim=.True.
            var%attributes  = [attribute_t("non_standard_name", "radiation_absorbed_by_bare_ground"),    &
                               attribute_t("units",         "W m-2"),                                    &
                               attribute_t("coordinates",   "lat lon")]
        end associate
        !>------------------------------------------------------------
        !!  Net Longwave Radiation (positive up)
        !!------------------------------------------------------------
        associate(var=>var_meta(kVARS%rad_net_longwave))
            var%name        = "rad_net_longwave"
            var%dimensions  = two_d_t_dimensions
            var%unlimited_dim=.True.
            var%attributes  = [attribute_t("standard_name", "net_upward_longwave_flux_in_air"),          &
                               attribute_t("units",         "W m-2"),                                    &
                               attribute_t("coordinates",   "lat lon")]
        end associate
        !>------------------------------------------------------------
        !!  Upward Longwave Radiation at the Surface (positive up)
        !!------------------------------------------------------------
        associate(var=>var_meta(kVARS%longwave_up))
            var%name        = "rlus"
            var%dimensions  = two_d_t_dimensions
            var%unlimited_dim=.True.
            var%attributes  = [attribute_t("standard_name", "surface_upwelling_longwave_flux_in_air"),   &
                               attribute_t("units",         "W m-2"),                                    &
                               attribute_t("coordinates",   "lat lon")]
        end associate
        !>------------------------------------------------------------
        !!  Ground Heat Flux (positive down)
        !!------------------------------------------------------------
        associate(var=>var_meta(kVARS%ground_heat_flux))
            var%name        = "hfgs"
            var%dimensions  = two_d_t_dimensions
            var%unlimited_dim=.True.
            var%attributes  = [attribute_t("standard_name", "upward_heat_flux_at_ground_level_in_soil"), &
                               attribute_t("units",         "W m-2"),                                    &
                               attribute_t("coordinates",   "lat lon")]
        end associate
        !>------------------------------------------------------------
        !!  Vegetation fraction
        !!------------------------------------------------------------
        associate(var=>var_meta(kVARS%vegetation_fraction))
            var%name        = "vegetation_fraction"
            var%dimensions  = two_d_month_dimensions
            var%attributes  = [attribute_t("standard_name", "vegetation_area_fraction"),            &
                               attribute_t("units",         "m2 m-2"),                              &
                               attribute_t("coordinates",   "lat lon")]
        end associate
        !>------------------------------------------------------------
        !!  Annual Maximum Vegetation Fraction
        !!------------------------------------------------------------
        associate(var=>var_meta(kVARS%vegetation_fraction_max))
            var%name        = "vegetation_fraction_max"
            var%dimensions  = two_d_t_dimensions
            var%unlimited_dim=.True.
            var%attributes  = [attribute_t("non_standard_name", "max_vegetation_area_fraction"),    &
                               attribute_t("units",         "m2 m-2"),                              &
                               attribute_t("coordinates",   "lat lon")]
        end associate
        !>------------------------------------------------------------
        !!  Noah-MP Output Vegetation Fraction
        !!------------------------------------------------------------
        associate(var=>var_meta(kVARS%vegetation_fraction_out))
            var%name        = "vegetation_fraction_out"
            var%dimensions  = two_d_t_dimensions
            var%unlimited_dim=.True.
            var%attributes  = [attribute_t("non_standard_name", "vegetation_fraction_out"),         &
                               attribute_t("units",         "m2 m-2"),                              &
                               attribute_t("coordinates",   "lat lon")]
        end associate
        !>------------------------------------------------------------
        !!  Land cover type
        !!------------------------------------------------------------
        associate(var=>var_meta(kVARS%veg_type))
            var%name        = "veg_type"
            var%dimensions  = two_d_dimensions
            var%attributes  = [attribute_t("non_standard_name", "vegetation_type"),                 &
                               attribute_t("units",      "1"),                                      &
                               attribute_t("coordinates",   "lat lon")]
        end associate
        !>------------------------------------------------------------
        !!  Leaf Mass
        !!------------------------------------------------------------
        associate(var=>var_meta(kVARS%mass_leaf))
            var%name        = "mass_leaf"
            var%dimensions  = two_d_dimensions
            var%attributes  = [attribute_t("non_standard_name", "leaf_mass"),                      &
                               attribute_t("units",      "g m-2"),                                 &
                               attribute_t("coordinates",   "lat lon")]
        end associate
        !>------------------------------------------------------------
        !!  Root Mass
        !!------------------------------------------------------------
        associate(var=>var_meta(kVARS%mass_root))
            var%name        = "mass_root"
            var%dimensions  = two_d_dimensions
            var%attributes  = [attribute_t("non_standard_name", "root_mass"),                      &
                               attribute_t("units",      "g m-2"),                                 &
                               attribute_t("coordinates",   "lat lon")]
        end associate
        !>------------------------------------------------------------
        !!  Stem Mass
        !!------------------------------------------------------------
        associate(var=>var_meta(kVARS%mass_stem))
            var%name        = "mass_stem"
            var%dimensions  = two_d_dimensions
            var%attributes  = [attribute_t("non_standard_name", "stem_mass"),                      &
                               attribute_t("units",      "g m-2"),                                 &
                               attribute_t("coordinates",   "lat lon")]
        end associate
        !>------------------------------------------------------------
        !!  Wood Mass
        !!------------------------------------------------------------
        associate(var=>var_meta(kVARS%mass_wood))
            var%name        = "mass_wood"
            var%dimensions  = two_d_dimensions
            var%attributes  = [attribute_t("non_standard_name", "wood_mass"),                      &
                               attribute_t("units",      "g m-2"),                                 &
                               attribute_t("coordinates",   "lat lon")]
        end associate
        !>------------------------------------------------------------
        !!  Leaf Area Index
        !!------------------------------------------------------------
        associate(var=>var_meta(kVARS%lai))
            var%name        = "lai"
            var%dimensions  = two_d_t_dimensions
            var%unlimited_dim=.True.
            var%attributes  = [attribute_t("standard_name", "leaf_area_index"),                     &
                               attribute_t("units",         "m2 m-2"),                              &
                               attribute_t("coordinates",   "lat lon")]
        end associate
        !>------------------------------------------------------------
        !!  Stem Area Index
        !!------------------------------------------------------------
        associate(var=>var_meta(kVARS%sai))
            var%name        = "sai"
            var%dimensions  = two_d_t_dimensions
            var%unlimited_dim=.True.
            var%attributes  = [attribute_t("non_standard_name", "stem_area_index"),                 &
                               attribute_t("units",         "m2 m-2"),                              &
                               attribute_t("coordinates",   "lat lon")]
        end associate
        !>------------------------------------------------------------
        !!  Planting Date
        !!------------------------------------------------------------
        associate(var=>var_meta(kVARS%date_planting))
            var%name        = "date_planting"
            var%dimensions  = two_d_t_dimensions
            var%unlimited_dim=.True.
            var%attributes  = [attribute_t("non_standard_name", "planting_date"),                   &
                               attribute_t("units",         "1"),                                   &
                               attribute_t("coordinates",   "lat lon")]
        end associate
        !>------------------------------------------------------------
        !!  Harvesting Date
        !!------------------------------------------------------------
        associate(var=>var_meta(kVARS%date_harvest))
            var%name        = "date_harvest"
            var%dimensions  = two_d_t_dimensions
            var%unlimited_dim=.True.
            var%attributes  = [attribute_t("non_standard_name", "harvest_date"),                    &
                               attribute_t("units",         "1"),                                   &
                               attribute_t("coordinates",   "lat lon")]
        end associate
        !>------------------------------------------------------------
        !!  Crop Category
        !!------------------------------------------------------------
        associate(var=>var_meta(kVARS%crop_category))
            var%name        = "crop_category"
            var%dimensions  = two_d_dimensions
            var%attributes  = [attribute_t("non_standard_name", "crop_category"),                   &
                               attribute_t("units",         "1"),                                   &
                               attribute_t("coordinates",   "lat lon")]
        end associate
        !>------------------------------------------------------------
        !!  Crop Type (Noah-MP initialization variable)
        !!------------------------------------------------------------
        associate(var=>var_meta(kVARS%crop_type))
            var%name        = "crop_type"
            var%dimensions  = three_d_crop_dimensions
            var%attributes  = [attribute_t("non_standard_name", "crop_type"),                       &
                               attribute_t("units",         "1"),                                   &
                               attribute_t("coordinates",   "lat lon")]
        end associate
        !>------------------------------------------------------------
        !!  Growing Season Growing Degree Days
        !!------------------------------------------------------------
        associate(var=>var_meta(kVARS%growing_season_gdd))
            var%name        = "growing_season_gdd"
            var%dimensions  = two_d_t_dimensions
            var%unlimited_dim=.True.
            var%attributes  = [attribute_t("non_standard_name", "growing_season_gdd"),              &
                               attribute_t("units",         "1"),                                   &
                               attribute_t("coordinates",   "lat lon")]
        end associate
        !>------------------------------------------------------------
        !!  Irrigation Event Number, Sprinkler
        !!------------------------------------------------------------
        associate(var=>var_meta(kVARS%irr_eventno_sprinkler))
            var%name        = "irr_eventno_sprinkler"
            var%dimensions  = two_d_t_dimensions
            var%unlimited_dim=.True.
            var%attributes  = [attribute_t("non_standard_name", "irr_eventno_sprinkler"),           &
                               attribute_t("units",         "1"),                                   &
                               attribute_t("coordinates",   "lat lon")]
        end associate
        !>------------------------------------------------------------
        !!  Irrigation Fraction
        !!------------------------------------------------------------
        associate(var=>var_meta(kVARS%irr_frac_total))
            var%name        = "irr_frac_total"
            var%dimensions  = two_d_t_dimensions
            var%unlimited_dim=.True.
            var%attributes  = [attribute_t("non_standard_name", "irr_frac_total"),                  &
                               attribute_t("units",         "1"),                                   &
                               attribute_t("coordinates",   "lat lon")]
        end associate
        !>------------------------------------------------------------
        !!  Irrigation Fraction, Sprinkler
        !!------------------------------------------------------------
        associate(var=>var_meta(kVARS%irr_frac_sprinkler))
            var%name        = "irr_frac_sprinkler"
            var%dimensions  = two_d_t_dimensions
            var%unlimited_dim=.True.
            var%attributes  = [attribute_t("non_standard_name", "irr_frac_sprinkler"),              &
                               attribute_t("units",         "1"),                                   &
                               attribute_t("coordinates",   "lat lon")]
        end associate
        !>------------------------------------------------------------
        !!  Irrigation Fraction, Micro
        !!------------------------------------------------------------
        associate(var=>var_meta(kVARS%irr_frac_micro))
            var%name        = "irr_frac_micro"
            var%dimensions  = two_d_t_dimensions
            var%unlimited_dim=.True.
            var%attributes  = [attribute_t("non_standard_name", "irr_frac_micro"),                  &
                               attribute_t("units",         "1"),                                   &
                               attribute_t("coordinates",   "lat lon")]
        end associate
        !>------------------------------------------------------------
        !!  Irrigation Fraction, Flood
        !!------------------------------------------------------------
        associate(var=>var_meta(kVARS%irr_frac_flood))
            var%name        = "irr_frac_flood"
            var%dimensions  = two_d_t_dimensions
            var%unlimited_dim=.True.
            var%attributes  = [attribute_t("non_standard_name", "irr_frac_flood"),                  &
                               attribute_t("units",         "1"),                                   &
                               attribute_t("coordinates",   "lat lon")]
        end associate
        !>------------------------------------------------------------
        !!  Irrigation Event Number, Micro
        !!------------------------------------------------------------
        associate(var=>var_meta(kVARS%irr_eventno_micro))
            var%name        = "irr_eventno_micro"
            var%dimensions  = two_d_t_dimensions
            var%unlimited_dim=.True.
            var%attributes  = [attribute_t("non_standard_name", "irr_eventno_micro"),               &
                               attribute_t("units",         "1"),                                   &
                               attribute_t("coordinates",   "lat lon")]
        end associate
        !>------------------------------------------------------------
        !!  Irrigation Event Number, Flood
        !!------------------------------------------------------------
        associate(var=>var_meta(kVARS%irr_eventno_flood))
            var%name        = "irr_eventno_flood"
            var%dimensions  = two_d_t_dimensions
            var%unlimited_dim=.True.
            var%attributes  = [attribute_t("non_standard_name", "irr_eventno_flood"),               &
                               attribute_t("units",         "1"),                                   &
                               attribute_t("coordinates",   "lat lon")]
        end associate
        !>------------------------------------------------------------
        !!  Irrigation Water Amount to be Applied, Sprinkler
        !!------------------------------------------------------------
        associate(var=>var_meta(kVARS%irr_alloc_sprinkler))
            var%name        = "irr_alloc_sprinkler"
            var%dimensions  = two_d_t_dimensions
            var%unlimited_dim=.True.
            var%attributes  = [attribute_t("non_standard_name", "irr_alloc_sprinkler"),             &
                               attribute_t("units",         "m"),                                   &
                               attribute_t("coordinates",   "lat lon")]
        end associate
        !>------------------------------------------------------------
        !!  Irrigation Water Amount to be Applied, Micro
        !!------------------------------------------------------------
        associate(var=>var_meta(kVARS%irr_alloc_micro))
            var%name        = "irr_alloc_micro"
            var%dimensions  = two_d_t_dimensions
            var%unlimited_dim=.True.
            var%attributes  = [attribute_t("non_standard_name", "irr_alloc_micro"),                 &
                               attribute_t("units",         "m"),                                   &
                               attribute_t("coordinates",   "lat lon")]
        end associate
        !>------------------------------------------------------------
        !!  Irrigation Water Amount to be Applied, Flood
        !!------------------------------------------------------------
        associate(var=>var_meta(kVARS%irr_alloc_flood))
            var%name        = "irr_alloc_flood"
            var%dimensions  = two_d_t_dimensions
            var%unlimited_dim=.True.
            var%attributes  = [attribute_t("non_standard_name", "irr_alloc_flood"),                 &
                               attribute_t("units",         "m"),                                   &
                               attribute_t("coordinates",   "lat lon")]
        end associate
        !>------------------------------------------------------------
        !!  Loss of Sprinkler Irrigation Water to Evaporation
        !!------------------------------------------------------------
        associate(var=>var_meta(kVARS%irr_evap_loss_sprinkler))
            var%name        = "irr_evap_loss_sprinkler"
            var%dimensions  = two_d_t_dimensions
            var%unlimited_dim=.True.
            var%attributes  = [attribute_t("non_standard_name", "irr_evap_loss_sprinkler"),         &
                               attribute_t("units",         "m timestep-1"),                        &
                               attribute_t("coordinates",   "lat lon")]
        end associate
        !>------------------------------------------------------------
        !!  Amount of Irrigation, Sprinkler
        !!------------------------------------------------------------
        associate(var=>var_meta(kVARS%irr_amt_sprinkler))
            var%name        = "irr_amt_sprinkler"
            var%dimensions  = two_d_t_dimensions
            var%unlimited_dim=.True.
            var%attributes  = [attribute_t("non_standard_name", "irr_amt_sprinkler"),               &
                               attribute_t("units",         "mm"),                                  &
                               attribute_t("coordinates",   "lat lon")]
        end associate
        !>------------------------------------------------------------
        !!  Amount of Irrigation, Micro
        !!------------------------------------------------------------
        associate(var=>var_meta(kVARS%irr_amt_micro))
            var%name        = "irr_amt_micro"
            var%dimensions  = two_d_t_dimensions
            var%unlimited_dim=.True.
            var%attributes  = [attribute_t("non_standard_name", "irr_amt_micro"),                   &
                               attribute_t("units",         "mm"),                                  &
                               attribute_t("coordinates",   "lat lon")]
        end associate
        !>------------------------------------------------------------
        !!  Amount of Irrigation, Flood
        !!------------------------------------------------------------
        associate(var=>var_meta(kVARS%irr_amt_flood))
            var%name        = "irr_amt_flood"
            var%dimensions  = two_d_t_dimensions
            var%unlimited_dim=.True.
            var%attributes  = [attribute_t("non_standard_name", "irr_amt_flood"),                   &
                               attribute_t("units",         "mm"),                                  &
                               attribute_t("coordinates",   "lat lon")]
        end associate
        !>------------------------------------------------------------
        !!  Growing Season Growing Degree Days
        !!------------------------------------------------------------
        associate(var=>var_meta(kVARS%growing_season_gdd))
            var%name        = "growing_season_gdd"
            var%dimensions  = two_d_t_dimensions
            var%unlimited_dim=.True.
            var%attributes  = [attribute_t("non_standard_name", "growing_season_gdd"),              &
                               attribute_t("units",         "1"),                                   &
                               attribute_t("coordinates",   "lat lon")]
        end associate
        !>------------------------------------------------------------
        !!  Mass of Agricultural Grain Produced
        !!------------------------------------------------------------
        associate(var=>var_meta(kVARS%mass_ag_grain))
            var%name        = "mass_ag_grain"
            var%dimensions  = two_d_t_dimensions
            var%unlimited_dim=.True.
            var%attributes  = [attribute_t("non_standard_name", "mass_agricultural_grain"),         &
                               attribute_t("units",         "g m-2"),                               &
                               attribute_t("coordinates",   "lat lon")]
        end associate
        !>------------------------------------------------------------
        !!  Growing Degree Days (based on 10C)
        !!------------------------------------------------------------
        associate(var=>var_meta(kVARS%growing_degree_days))
            var%name        = "growing_degree_days"
            var%dimensions  = two_d_t_dimensions
            var%unlimited_dim=.True.
            var%attributes  = [attribute_t("non_standard_name", "growing_degree_days"),             &
                               attribute_t("units",         "1"),                                   &
                               attribute_t("coordinates",   "lat lon")]
        end associate
        !>------------------------------------------------------------
        !!  Plant Growth Stage
        !!------------------------------------------------------------
        associate(var=>var_meta(kVARS%plant_growth_stage))
            var%name        = "plant_growth_stage"
            var%dimensions  = two_d_t_dimensions
            var%unlimited_dim=.True.
            var%attributes  = [attribute_t("non_standard_name", "plant_growth_stage"),              &
                               attribute_t("units",         "1"),                                   &
                               attribute_t("coordinates",   "lat lon")]
        end associate
        !>------------------------------------------------------------
        !!  Net Ecosystem Exchange
        !!------------------------------------------------------------
        associate(var=>var_meta(kVARS%net_ecosystem_exchange))
            var%name        = "net_ecosystem_exchange"
            var%dimensions  = two_d_t_dimensions
            var%unlimited_dim=.True.
            var%attributes  = [attribute_t("non_standard_name", "net_ecosystem_exchange_expressed_as_carbon_dioxide"), &
                               attribute_t("units",         "g m-2 s-1"),                                              &
                               attribute_t("coordinates",   "lat lon")]
        end associate
        !>------------------------------------------------------------
        !!  Gross Primary Productivity
        !!------------------------------------------------------------
        associate(var=>var_meta(kVARS%gross_primary_prod))
            var%name        = "gross_primary_prod"
            var%dimensions  = two_d_t_dimensions
            var%unlimited_dim=.True.
            var%attributes  = [attribute_t("standard_name", "gross_primary_productivity_of_biomass_expressed_as_carbon"), &
                               attribute_t("units",         "g m-2 s-1"),                                                 &
                               attribute_t("coordinates",   "lat lon")]
        end associate
        !>------------------------------------------------------------
        !!  Net Primary Productivity
        !!------------------------------------------------------------
        associate(var=>var_meta(kVARS%net_primary_prod))
            var%name        = "net_primary_prod"
            var%dimensions  = two_d_t_dimensions
            var%unlimited_dim=.True.
            var%attributes  = [attribute_t("standard_name", "net_primary_productivity_of_biomass_expressed_as_carbon"), &
                               attribute_t("units",         "g m-2 s-1"),                                               &
                               attribute_t("coordinates",   "lat lon")]
        end associate
        !>------------------------------------------------------------
        !!  Absorbed Photosynthetically Active Radiation
        !!------------------------------------------------------------
        associate(var=>var_meta(kVARS%apar))
            var%name        = "apar"
            var%dimensions  = two_d_t_dimensions
            var%unlimited_dim=.True.
            var%attributes  = [attribute_t("non_standard_name", "absorbed_photosynthetically_active_radiation"), &
                               attribute_t("units",         "W m-2"),                                            &
                               attribute_t("coordinates",   "lat lon")]
        end associate
        !>------------------------------------------------------------
        !!  Total Photosynthesis
        !!------------------------------------------------------------
        associate(var=>var_meta(kVARS%photosynthesis_total))
            var%name        = "photosynthesis_total"
            var%dimensions  = two_d_t_dimensions
            var%unlimited_dim=.True.
            var%attributes  = [attribute_t("non_standard_name", "total_photosynthesis_expressed_as_carbon_dioxide"), &
                               attribute_t("units",         "mmol m-2 s-1"),                                         &
                               attribute_t("coordinates",   "lat lon")]
        end associate
        !>------------------------------------------------------------
        !!  Total Leaf Stomatal Resistance
        !!------------------------------------------------------------
        associate(var=>var_meta(kVARS%stomatal_resist_total))
            var%name        = "stomatal_resist_total"
            var%dimensions  = two_d_t_dimensions
            var%unlimited_dim=.True.
            var%attributes  = [attribute_t("non_standard_name", "total_leaf_stomatal_resistance"),                   &
                               attribute_t("units",         "s m-1"),                                                &
                               attribute_t("coordinates",   "lat lon")]
        end associate
        !>------------------------------------------------------------
        !!  Sunlit Leaf Stomatal Resistance
        !!------------------------------------------------------------
        associate(var=>var_meta(kVARS%stomatal_resist_sun))
            var%name        = "stomatal_resist_sun"
            var%dimensions  = two_d_t_dimensions
            var%unlimited_dim=.True.
            var%attributes  = [attribute_t("non_standard_name", "sunlif_leaf_stomatal_resistance"),                  &
                               attribute_t("units",         "s m-1"),                                                &
                               attribute_t("coordinates",   "lat lon")]
        end associate
        !>------------------------------------------------------------
        !!  Shaded Leaf Stomatal Resistance
        !!------------------------------------------------------------
        associate(var=>var_meta(kVARS%stomatal_resist_shade))
            var%name        = "stomatal_resist_shade"
            var%dimensions  = two_d_t_dimensions
            var%unlimited_dim=.True.
            var%attributes  = [attribute_t("non_standard_name", "shaded_leaf_stomatal_resistance"),                 &
                               attribute_t("units",         "s m-1"),                                               &
                               attribute_t("coordinates",   "lat lon")]
        end associate
        !>------------------------------------------------------------
        !!  GECROS (Genotype-by-Envrionment interaction on CROp growth Simulator [Yin and van Laar, 2005]) crop model state
        !!------------------------------------------------------------
        associate(var=>var_meta(kVARS%gecros_state))
            var%name        = "gecros_state"
            var%dimensions  = three_d_t_gecros_dimensions
            var%unlimited_dim=.True.
            var%attributes  = [attribute_t("non_standard_name", "gecros_state"),                                    &
                               attribute_t("units",         "N/A"),                                               &
                               attribute_t("coordinates",   "lat lon")]
        end associate
        !>------------------------------------------------------------
        !!  Canopy Total Water Content
        !!------------------------------------------------------------
        associate(var=>var_meta(kVARS%canopy_water))
            var%name        = "canopy_water"
            var%dimensions  = two_d_t_dimensions
            var%unlimited_dim=.True.
            var%attributes  = [attribute_t("standard_name", "canopy_water_amount"),                 &
                               attribute_t("units",         "kg m-2"),                              &
                               attribute_t("coordinates",   "lat lon")]
        end associate
        !>------------------------------------------------------------
        !!  Canopy Frozen Water Content
        !!------------------------------------------------------------
        associate(var=>var_meta(kVARS%canopy_water_ice))
            var%name        = "canopy_ice"
            var%dimensions  = two_d_t_dimensions
            var%unlimited_dim=.True.
            var%attributes  = [attribute_t("standard_name", "canopy_snow_amount"),                  &
                               attribute_t("units",         "kg m-2"),                              &
                               attribute_t("coordinates",   "lat lon")]
        end associate
        !>------------------------------------------------------------
        !!  Canopy Liquid Water Content (in snow)
        !!------------------------------------------------------------
        associate(var=>var_meta(kVARS%canopy_water_liquid))
            var%name        = "canopy_liquid"
            var%dimensions  = two_d_t_dimensions
            var%unlimited_dim=.True.
            var%attributes  = [attribute_t("non_standard_name", "canopy_liquid_water_amount"),      &
                               attribute_t("units",         "kg m-2"),                              &
                               attribute_t("coordinates",   "lat lon")]
        end associate
        !>------------------------------------------------------------
        !!  Canopy Air Vapor Pressure
        !!------------------------------------------------------------
        associate(var=>var_meta(kVARS%canopy_vapor_pressure))
            var%name        = "canopy_vapor_pressure"
            var%dimensions  = two_d_t_dimensions
            var%unlimited_dim=.True.
            var%attributes  = [attribute_t("non_standard_name", "canopy_air_vapor_pressure"),       &
                               attribute_t("units",         "Pa"),                                  &
                               attribute_t("coordinates",   "lat lon")]
        end associate
        !>------------------------------------------------------------
        !!  Canopy Air Temperature
        !!------------------------------------------------------------
        associate(var=>var_meta(kVARS%canopy_temperature))
            var%name        = "canopy_temperature"
            var%dimensions  = two_d_t_dimensions
            var%unlimited_dim=.True.
            var%attributes  = [attribute_t("non_standard_name", "canopy_air_temperature"),          &
                               attribute_t("units",         "K"),                                   &
                               attribute_t("coordinates",   "lat lon")]
        end associate
        !>------------------------------------------------------------
        !!  Canopy Wetted/Snowed Fraction
        !!------------------------------------------------------------
        associate(var=>var_meta(kVARS%canopy_fwet))
            var%name        = "canopy_fwet"
            var%dimensions  = two_d_t_dimensions
            var%unlimited_dim=.True.
            var%attributes  = [attribute_t("non_standard_name", "canopy_wetted_fraction"),          &
                               attribute_t("units",         "1"),                                   &
                               attribute_t("coordinates",   "lat lon")]
        end associate
        !>------------------------------------------------------------
        !!  Vegetation Leaf Temperature
        !!------------------------------------------------------------
        associate(var=>var_meta(kVARS%veg_leaf_temperature))
            var%name        = "veg_leaf_temperature"
            var%dimensions  = two_d_t_dimensions
            var%unlimited_dim=.True.
            var%attributes  = [attribute_t("non_standard_name", "veg_leaf_temperature"),            &
                               attribute_t("units",         "K"),                                   &
                               attribute_t("coordinates",   "lat lon")]
        end associate
        !>------------------------------------------------------------
        !!  Ground Surface Temperature
        !!------------------------------------------------------------
        associate(var=>var_meta(kVARS%ground_surf_temperature))
            var%name        = "ground_surf_temperature"
            var%dimensions  = two_d_t_dimensions
            var%unlimited_dim=.True.
            var%attributes  = [attribute_t("non_standard_name", "ground_surface_temperature"),      &
                               attribute_t("units",         "K"),                                   &
                               attribute_t("coordinates",   "lat lon")]
        end associate
        !>------------------------------------------------------------
        !!  Between Gap Fraction
        !!------------------------------------------------------------
        associate(var=>var_meta(kVARS%frac_between_gap))
            var%name        = "frac_between_gap"
            var%dimensions  = two_d_t_dimensions
            var%unlimited_dim=.True.
            var%attributes  = [attribute_t("non_standard_name", "between_gap_fraction"),            &
                               attribute_t("units",         "1"),                                   &
                               attribute_t("coordinates",   "lat lon")]
        end associate
        !>------------------------------------------------------------
        !!  Within Gap Fraction
        !!------------------------------------------------------------
        associate(var=>var_meta(kVARS%frac_within_gap))
            var%name        = "frac_within_gap"
            var%dimensions  = two_d_t_dimensions
            var%unlimited_dim=.True.
            var%attributes  = [attribute_t("non_standard_name", "within_gap_fraction"),             &
                               attribute_t("units",         "1"),                                   &
                               attribute_t("coordinates",   "lat lon")]
        end associate
        !>------------------------------------------------------------
        !!  Under-Canopy Ground Temperature
        !!------------------------------------------------------------
        associate(var=>var_meta(kVARS%ground_temperature_canopy))
            var%name        = "ground_temperature_canopy"
            var%dimensions  = two_d_t_dimensions
            var%unlimited_dim=.True.
            var%attributes  = [attribute_t("non_standard_name", "under_canopy_ground_temperature"), &
                               attribute_t("units",         "K"),                                   &
                               attribute_t("coordinates",   "lat lon")]
        end associate
        !>------------------------------------------------------------
        !!  Bare Ground Temperature
        !!------------------------------------------------------------
        associate(var=>var_meta(kVARS%ground_temperature_bare))
            var%name        = "ground_temperature_bare"
            var%dimensions  = two_d_t_dimensions
            var%unlimited_dim=.True.
            var%attributes  = [attribute_t("non_standard_name", "bare_ground_temperature"),         &
                               attribute_t("units",         "K"),                                   &
                               attribute_t("coordinates",   "lat lon")]
        end associate
        !>------------------------------------------------------------
        !!  Snowfall on the Ground
        !!------------------------------------------------------------
        associate(var=>var_meta(kVARS%snowfall_ground))
            var%name        = "snowfall_ground"
            var%dimensions  = two_d_t_dimensions
            var%unlimited_dim=.True.
            var%attributes  = [attribute_t("non_standard_name", "ground_snow_rate"),                &
                               attribute_t("units",         "mm s-1"),                              &
                               attribute_t("coordinates",   "lat lon")]
        end associate
        !>------------------------------------------------------------
        !!  Rainfall on the Ground
        !!------------------------------------------------------------
        associate(var=>var_meta(kVARS%rainfall_ground))
            var%name        = "rainfall_ground"
            var%dimensions  = two_d_t_dimensions
            var%unlimited_dim=.True.
            var%attributes  = [attribute_t("non_standard_name", "ground_rain_rate"),                &
                               attribute_t("units",         "mm s-1"),                                   &
                               attribute_t("coordinates",   "lat lon")]
        end associate
        !>------------------------------------------------------------
        !!  Snow water equivalent on the surface
        !!------------------------------------------------------------
        associate(var=>var_meta(kVARS%snow_water_equivalent))
            var%name        = "swe"
            var%dimensions  = two_d_t_dimensions
            var%unlimited_dim=.True.
            var%attributes  = [attribute_t("standard_name", "surface_snow_amount"),                 &
                               attribute_t("units",         "kg m-2"),                              &
                               attribute_t("coordinates",   "lat lon")]
        end associate
        !>------------------------------------------------------------
        !!  Snow water equivalent from previous timestep
        !!------------------------------------------------------------
        associate(var=>var_meta(kVARS%snow_water_eq_prev))
            var%name        = "swe_0"
            var%dimensions  = two_d_t_dimensions
            var%unlimited_dim=.True.
            var%attributes  = [attribute_t("non_standard_name", "surface_snow_amount_prev"),        &
                               attribute_t("units",         "kg m-2"),                              &
                               attribute_t("coordinates",   "lat lon")]
        end associate
        !>------------------------------------------------------------
        !!  Snow albedo from previous timestep
        !!------------------------------------------------------------
        associate(var=>var_meta(kVARS%snow_albedo_prev))
            var%name        = "snow_albedo_0"
            var%dimensions  = two_d_t_dimensions
            var%unlimited_dim=.True.
            var%attributes  = [attribute_t("non_standard_name", "snowpack_albedo_prev"),            &
                               attribute_t("units",         "1"),                                   &
                               attribute_t("coordinates",   "lat lon")]
        end associate
        !>------------------------------------------------------------
        !!  Snow Temperature
        !!------------------------------------------------------------
        associate(var=>var_meta(kVARS%snow_temperature))
            var%name        = "snow_temperature"
            var%dimensions  = three_d_t_snow_dimensions
            var%unlimited_dim=.True.
            var%attributes  = [attribute_t("standard_name", "temperature_in_surface_snow"),         &
                               attribute_t("units",         "K"),                                   &
                               attribute_t("coordinates",   "lat lon")]
        end associate
        !>------------------------------------------------------------
        !!  Snow Layer Depth
        !!------------------------------------------------------------
        associate(var=>var_meta(kVARS%snow_layer_depth))
            var%name        = "snow_layer_depth"
            var%dimensions  = three_d_t_snowsoil_dimensions
            var%unlimited_dim=.True.
            var%attributes  = [attribute_t("non_standard_name", "snow_layer_depth"),                &
                               attribute_t("units",         "m"),                                   &
                               attribute_t("coordinates",   "lat lon")]
        end associate
        !>------------------------------------------------------------
        !!  Snow Layer Ice
        !!------------------------------------------------------------
        associate(var=>var_meta(kVARS%snow_layer_ice))
            var%name        = "snow_layer_ice"
            var%dimensions  = three_d_t_snow_dimensions
            var%unlimited_dim=.True.
            var%attributes  = [attribute_t("non_standard_name", "snow_layer_ice_content"),          &
                               attribute_t("units",         "mm"),                                  &
                               attribute_t("coordinates",   "lat lon")]
        end associate
        !>------------------------------------------------------------
        !!  Snow Layer Liquid Water
        !!------------------------------------------------------------
        associate(var=>var_meta(kVARS%snow_layer_liquid_water))
            var%name        = "snow_layer_liquid_water"
            var%dimensions  = three_d_t_snow_dimensions
            var%unlimited_dim=.True.
            var%attributes  = [attribute_t("non_standard_name", "snow_layer_liquid_water_content"), &
                               attribute_t("units",         "mm"),                                  &
                               attribute_t("coordinates",   "lat lon")]
        end associate
        !>------------------------------------------------------------
        !!  Snow Age Factor
        !!------------------------------------------------------------
        associate(var=>var_meta(kVARS%snow_age_factor))
            var%name        = "tau_ss"
            var%dimensions  = two_d_t_dimensions
            var%unlimited_dim=.True.
            var%attributes  = [attribute_t("non_standard_name", "snow_age_factor"),                 &
                               attribute_t("units",         "1"),                                   &
                               attribute_t("coordinates",   "lat lon")]
        end associate
        !>------------------------------------------------------------
        !!  Snow height
        !!------------------------------------------------------------
        associate(var=>var_meta(kVARS%snow_height))
            var%name        = "snow_height"
            var%dimensions  = two_d_t_dimensions
            var%unlimited_dim=.True.
            var%attributes  = [attribute_t("standard_name", "surface_snow_height"),                 &
                               attribute_t("units",         "m"),                                   &
                               attribute_t("coordinates",   "lat lon")]
        end associate
        !>------------------------------------------------------------
        !!  Number of Snowpack Layers
        !!------------------------------------------------------------
        associate(var=>var_meta(kVARS%snow_nlayers))
            var%name        = "snow_nlayers"
            var%dimensions  = two_d_t_dimensions
            var%unlimited_dim=.True.
            var%attributes  = [attribute_t("non_standard_name", "snow_nlayers"),                    &
                               attribute_t("units",         "1"),                                   &
                               attribute_t("coordinates",   "lat lon")]
        end associate
        !>------------------------------------------------------------
        !!  Soil water content
        !!------------------------------------------------------------
        associate(var=>var_meta(kVARS%soil_water_content))
            var%name        = "soil_water_content"
            var%dimensions  = three_d_t_soil_dimensions
            var%unlimited_dim=.True.
            var%attributes  = [attribute_t("standard_name", "moisture_content_of_soil_layer"),      &
                               attribute_t("units",         "kg m-2"),                              &
                               attribute_t("coordinates",   "lat lon")]
        end associate
        !>------------------------------------------------------------
        !!  Equilibrium Volumetric Soil Moisture
        !!------------------------------------------------------------
        associate(var=>var_meta(kVARS%eq_soil_moisture))
            var%name        = "eq_soil_moisture"
            var%dimensions  = three_d_t_soil_dimensions
            var%unlimited_dim=.True.
            var%attributes  = [attribute_t("non_standard_name", "equilibrium_volumetric_soil_moisture"), &
                               attribute_t("units",         "m3 m-3"),                                   &
                               attribute_t("coordinates",   "lat lon")]
        end associate
        !>------------------------------------------------------------
        !!  Soil Moisture Content in the Layer Draining to Water Table when Deep
        !!------------------------------------------------------------
        associate(var=>var_meta(kVARS%smc_watertable_deep))
            var%name        = "smc_watertable_deep"
            var%dimensions  = two_d_t_dimensions
            var%unlimited_dim=.True.
            var%attributes  = [attribute_t("non_standard_name", "soil_moisture_content_in_layer_to_water_table_when_deep"), &
                               attribute_t("units",         "m3 m-3"),                                                      & !units not defined in noahmpdrv (guess)
                               attribute_t("coordinates",   "lat lon")]
        end associate
        !>------------------------------------------------------------
        !!  Groundwater Recharge
        !!------------------------------------------------------------
        associate(var=>var_meta(kVARS%recharge))
            var%name        = "recharge"
            var%dimensions  = two_d_t_dimensions
            var%unlimited_dim=.True.
            var%attributes  = [attribute_t("non_standard_name", "groundwater_recharge"),            &
                               attribute_t("units",         "mm"),                                  & !units not defined in noahmpdrv (guess)
                               attribute_t("coordinates",   "lat lon")]
        end associate
        !>------------------------------------------------------------
        !!  Groundwater Recharge when Water Table is Deep
        !!------------------------------------------------------------
        associate(var=>var_meta(kVARS%recharge_deep))
            var%name        = "recharge_deep"
            var%dimensions  = two_d_t_dimensions
            var%unlimited_dim=.True.
            var%attributes  = [attribute_t("standard_name", "groundwater_recharge_deep"),           &
                               attribute_t("units",         "mm"),                                  & !units not defined in noahmpdrv (guess)
                               attribute_t("coordinates",   "lat lon")]
        end associate
        !>------------------------------------------------------------
        !!  Canopy Evaporation Rate
        !!------------------------------------------------------------
        associate(var=>var_meta(kVARS%evap_canopy))
            var%name        = "evap_canopy"
            var%dimensions  = two_d_t_dimensions
            var%unlimited_dim=.True.
            var%attributes  = [attribute_t("standard_name", "water_evaporation_flux_from_canopy"),  &
                               attribute_t("units",         "mm s-1"),                              &
                               attribute_t("coordinates",   "lat lon")]
        end associate
        !>------------------------------------------------------------
        !!  Soil Surface Evaporation Rate
        !!------------------------------------------------------------
        associate(var=>var_meta(kVARS%evap_soil_surface))
            var%name        = "evap_soil_surface"
            var%dimensions  = two_d_t_dimensions
            var%unlimited_dim=.True.
            var%attributes  = [attribute_t("standard_name", "water_evaporation_flux_from_soil"),    &
                               attribute_t("units",         "mm s-1"),                              &
                               attribute_t("coordinates",   "lat lon")]
        end associate
        !>------------------------------------------------------------
        !!  Transpiration Rate
        !!------------------------------------------------------------
        associate(var=>var_meta(kVARS%transpiration_rate))
            var%name        = "transpiration_rate"
            var%dimensions  = two_d_t_dimensions
            var%unlimited_dim=.True.
            var%attributes  = [attribute_t("non_standard_name", "transpiration_rate"),              &
                               attribute_t("units",         "mm s-1"),                              &
                               attribute_t("coordinates",   "lat lon")]
        end associate
        !>------------------------------------------------------------
        !!  Sensible Heat Exchange Coefficient, Vegetated
        !!------------------------------------------------------------
        associate(var=>var_meta(kVARS%ch_veg))
            var%name        = "ch_veg"
            var%dimensions  = two_d_t_dimensions
            var%unlimited_dim=.True.
            var%attributes  = [attribute_t("non_standard_name", "ch_vegetated"),                    &
                               attribute_t("units",         "1"),                                   &
                               attribute_t("coordinates",   "lat lon")]
        end associate
        !>------------------------------------------------------------
        !!  Sensible Heat Exchange Coefficient at 2m, Vegetated
        !!------------------------------------------------------------
        associate(var=>var_meta(kVARS%ch_veg_2m))
            var%name        = "ch_veg_2m"
            var%dimensions  = two_d_t_dimensions
            var%unlimited_dim=.True.
            var%attributes  = [attribute_t("non_standard_name", "ch_vegetated_2m"),                 &
                               attribute_t("units",         "1"),                                   &
                               attribute_t("coordinates",   "lat lon")]
        end associate
        !>------------------------------------------------------------
        !!  Sensible Heat Exchange Coefficient, Bare
        !!------------------------------------------------------------
        associate(var=>var_meta(kVARS%ch_bare))
            var%name        = "ch_bare"
            var%dimensions  = two_d_t_dimensions
            var%unlimited_dim=.True.
            var%attributes  = [attribute_t("non_standard_name", "ch_bare_ground"),                  &
                               attribute_t("units",         "1"),                                   &
                               attribute_t("coordinates",   "lat lon")]
        end associate
        !>------------------------------------------------------------
        !!  Sensible Heat Exchange Coefficient at 2m, Bare
        !!------------------------------------------------------------
        associate(var=>var_meta(kVARS%ch_bare_2m))
            var%name        = "ch_bare_2m"
            var%dimensions  = two_d_t_dimensions
            var%unlimited_dim=.True.
            var%attributes  = [attribute_t("non_standard_name", "ch_bare_2m"),                      &
                               attribute_t("units",         "1"),                                   &
                               attribute_t("coordinates",   "lat lon")]
        end associate
        !>------------------------------------------------------------
        !!  Sensible Heat Exchange Coefficient, Under Canopy
        !!------------------------------------------------------------
        associate(var=>var_meta(kVARS%ch_under_canopy))
            var%name        = "ch_under_canopy"
            var%dimensions  = two_d_t_dimensions
            var%unlimited_dim=.True.
            var%attributes  = [attribute_t("non_standard_name", "ch_under_canopy"),                 &
                               attribute_t("units",         "1"),                                   &
                               attribute_t("coordinates",   "lat lon")]
        end associate
        !>------------------------------------------------------------
        !!  Sensible Heat Exchange Coefficient, Leaf
        !!------------------------------------------------------------
        associate(var=>var_meta(kVARS%ch_leaf))
            var%name        = "ch_leaf"
            var%dimensions  = two_d_t_dimensions
            var%unlimited_dim=.True.
            var%attributes  = [attribute_t("non_standard_name", "ch_leaf"),                         &
                               attribute_t("units",         "1"),                                   &
                               attribute_t("coordinates",   "lat lon")]
        end associate
        !>------------------------------------------------------------
        !!  Sensible Heat Flux, Vegetated Ground (+ to atmosphere)
        !!------------------------------------------------------------
        associate(var=>var_meta(kVARS%sensible_heat_veg))
            var%name        = "sensible_heat_veg"
            var%dimensions  = two_d_t_dimensions
            var%unlimited_dim=.True.
            var%attributes  = [attribute_t("non_standard_name", "sensible_heat_veg"),               &
                               attribute_t("units",         "W m-2"),                               &
                               attribute_t("coordinates",   "lat lon")]
        end associate
        !>------------------------------------------------------------
        !!  Sensible Heat Flux, Bare Ground (+ to atmosphere)
        !!------------------------------------------------------------
        associate(var=>var_meta(kVARS%sensible_heat_bare))
            var%name        = "sensible_heat_bare"
            var%dimensions  = two_d_t_dimensions
            var%unlimited_dim=.True.
            var%attributes  = [attribute_t("non_standard_name", "sensible_heat_bare"),              &
                               attribute_t("units",         "W m-2"),                               &
                               attribute_t("coordinates",   "lat lon")]
        end associate
        !>------------------------------------------------------------
        !!  Sensible Heat Flux, Canopy (+ to atmosphere)
        !!------------------------------------------------------------
        associate(var=>var_meta(kVARS%sensible_heat_canopy))
            var%name        = "sensible_heat_canopy"
            var%dimensions  = two_d_t_dimensions
            var%unlimited_dim=.True.
            var%attributes  = [attribute_t("non_standard_name", "sensible_heat_canopy"),            &
                               attribute_t("units",         "W m-2"),                               &
                               attribute_t("coordinates",   "lat lon")]
        end associate
        !>------------------------------------------------------------
        !!  Evaporation Heat Flux, Vegetated Ground (+ to atmosphere)
        !!------------------------------------------------------------
        associate(var=>var_meta(kVARS%evap_heat_veg))
            var%name        = "evap_heat_veg"
            var%dimensions  = two_d_t_dimensions
            var%unlimited_dim=.True.
            var%attributes  = [attribute_t("non_standard_name", "evap_heat_veg"),                   &
                               attribute_t("units",         "W m-2"),                               &
                               attribute_t("coordinates",   "lat lon")]
        end associate
        !>------------------------------------------------------------
        !!  Evaporation Heat Flux, Bare Ground (+ to atmosphere)
        !!------------------------------------------------------------
        associate(var=>var_meta(kVARS%evap_heat_bare))
            var%name        = "evap_heat_bare"
            var%dimensions  = two_d_t_dimensions
            var%unlimited_dim=.True.
            var%attributes  = [attribute_t("non_standard_name", "evap_heat_bare"),                  &
                               attribute_t("units",         "W m-2"),                               &
                               attribute_t("coordinates",   "lat lon")]
        end associate
        !>------------------------------------------------------------
        !! Evaporation Heat Flux, Canopy (+ to atmosphere)
        !!------------------------------------------------------------
        associate(var=>var_meta(kVARS%evap_heat_canopy))
            var%name        = "evap_heat_canopy"
            var%dimensions  = two_d_t_dimensions
            var%unlimited_dim=.True.
            var%attributes  = [attribute_t("non_standard_name", "evap_heat_canopy"),                &
                               attribute_t("units",         "W m-2"),                               &
                               attribute_t("coordinates",   "lat lon")]
        end associate
        !>------------------------------------------------------------
        !!  Transpiration Heat Flux (+ to atmosphere)
        !!------------------------------------------------------------
        associate(var=>var_meta(kVARS%transpiration_heat))
            var%name        = "transpiration_heat"
            var%dimensions  = two_d_t_dimensions
            var%unlimited_dim=.True.
            var%attributes  = [attribute_t("non_standard_name", "transpiration_heat"),              &
                               attribute_t("units",         "W m-2"),                               &
                               attribute_t("coordinates",   "lat lon")]
        end associate
        !>------------------------------------------------------------
        !!  Ground Heat Flux, Vegetated Ground (+ to soil)
        !!------------------------------------------------------------
        associate(var=>var_meta(kVARS%ground_heat_veg))
            var%name        = "ground_heat_veg"
            var%dimensions  = two_d_t_dimensions
            var%unlimited_dim=.True.
            var%attributes  = [attribute_t("non_standard_name", "ground_heat_veg"),                 &
                               attribute_t("units",         "W m-2"),                               &
                               attribute_t("coordinates",   "lat lon")]
        end associate
        !>------------------------------------------------------------
        !!  Ground Heat Flux, Bare Ground (+ to soil)
        !!------------------------------------------------------------
        associate(var=>var_meta(kVARS%ground_heat_bare))
            var%name        = "ground_heat_bare"
            var%dimensions  = two_d_t_dimensions
            var%unlimited_dim=.True.
            var%attributes  = [attribute_t("non_standard_name", "ground_heat_bare"),                &
                               attribute_t("units",         "W m-2"),                               &
                               attribute_t("coordinates",   "lat lon")]
        end associate
        !>------------------------------------------------------------
        !!  Net Longwave Radiation Flux, Vegetated Ground (+ to atmosphere)
        !!------------------------------------------------------------
        associate(var=>var_meta(kVARS%net_longwave_veg))
            var%name        = "net_longwave_veg"
            var%dimensions  = two_d_t_dimensions
            var%unlimited_dim=.True.
            var%attributes  = [attribute_t("non_standard_name", "net_longwave_veg"),                &
                               attribute_t("units",         "W m-2"),                               &
                               attribute_t("coordinates",   "lat lon")]
        end associate
        !>------------------------------------------------------------
        !!  Net Longwave Radiation Flux, Bare Ground (+ to atmosphere)
        !!------------------------------------------------------------
        associate(var=>var_meta(kVARS%net_longwave_bare))
            var%name        = "net_longwave_bare"
            var%dimensions  = two_d_t_dimensions
            var%unlimited_dim=.True.
            var%attributes  = [attribute_t("non_standard_name", "net_longwave_bare"),               &
                               attribute_t("units",         "W m-2"),                               &
                               attribute_t("coordinates",   "lat lon")]
        end associate
        !>------------------------------------------------------------
        !!  Net Longwave Radiation Flux, Canopy (+ to atmosphere)
        !!------------------------------------------------------------
        associate(var=>var_meta(kVARS%net_longwave_canopy))
            var%name        = "net_longwave_canopy"
            var%dimensions  = two_d_t_dimensions
            var%unlimited_dim=.True.
            var%attributes  = [attribute_t("non_standard_name", "net_longwave_canopy"),             &
                               attribute_t("units",         "W m-2"),                               &
                               attribute_t("coordinates",   "lat lon")]
        end associate
        !>------------------------------------------------------------
        !!  Surface Runoff Rate
        !!------------------------------------------------------------
        associate(var=>var_meta(kVARS%runoff_surface))
            var%name        = "runoff_surface"
            var%dimensions  = two_d_t_dimensions
            var%unlimited_dim=.True.
            var%attributes  = [attribute_t("standard_name", "surface_runoff_flux"),                 &
                               attribute_t("units",         "mm s-1"),                              &
                               attribute_t("coordinates",   "lat lon")]
        end associate
        !>------------------------------------------------------------
        !!  Subsurface Runoff Rate
        !!------------------------------------------------------------
        associate(var=>var_meta(kVARS%runoff_subsurface))
            var%name        = "runoff_subsurface"
            var%dimensions  = two_d_t_dimensions
            var%unlimited_dim=.True.
            var%attributes  = [attribute_t("non_standard_name", "subsurface_runoff_flux"),          &
                               attribute_t("units",         "mm s-1"),                              &
                               attribute_t("coordinates",   "lat lon")]
        end associate
        !>------------------------------------------------------------
        !!  Total Column Soil water content
        !!------------------------------------------------------------
        associate(var=>var_meta(kVARS%soil_totalmoisture))
            var%name        = "soil_column_total_water"
            var%dimensions  = two_d_t_dimensions
            var%unlimited_dim=.True.
            var%attributes  = [attribute_t("standard_name", "soil_moisture_content"),               &
                               attribute_t("units",         "kg m-2"),                              &
                               attribute_t("coordinates",   "lat lon")]
        end associate
        !>------------------------------------------------------------
        !!  Soil Temperature
        !!------------------------------------------------------------
        associate(var=>var_meta(kVARS%soil_temperature))
            var%name        = "soil_temperature"
            var%dimensions  = three_d_t_soil_dimensions
            var%unlimited_dim=.True.
            var%attributes  = [attribute_t("standard_name", "soil_temperature"),                    &
                               attribute_t("units",         "K"),                                   &
                               attribute_t("coordinates",   "lat lon")]
        end associate
        !>------------------------------------------------------------
        !!  Deep Soil Temperature (time constant)
        !!------------------------------------------------------------
        associate(var=>var_meta(kVARS%soil_deep_temperature))
            var%name        = "soil_deep_temperature"
            var%dimensions  = two_d_t_dimensions
            var%attributes  = [attribute_t("non_standard_name", "deep_soil_temperature"),           &
                               attribute_t("units",         "K"),                                   &
                               attribute_t("coordinates",   "lat lon")]
        end associate
        !>------------------------------------------------------------
        !!  Stable Carbon Mass in Deep Soil
        !!------------------------------------------------------------
        associate(var=>var_meta(kVARS%soil_carbon_stable))
            var%name        = "soil_carbon_stable"
            var%dimensions  = two_d_t_dimensions
            var%attributes  = [attribute_t("standard_name", "slow_soil_pool_mass_content_of_carbon"), &
                               attribute_t("units",         "g m-2"),                                 &
                               attribute_t("coordinates",   "lat lon")]
        end associate
        !>------------------------------------------------------------
        !!  Short-lived Carbon Mass in Shallow Soil
        !!------------------------------------------------------------
        associate(var=>var_meta(kVARS%soil_carbon_fast))
            var%name        = "soil_carbon_fast"
            var%dimensions  = two_d_t_dimensions
            var%attributes  = [attribute_t("standard_name", "fast_soil_pool_mass_content_of_carbon"), &
                               attribute_t("units",         "g m-2"),                                 &
                               attribute_t("coordinates",   "lat lon")]
        end associate
        !>------------------------------------------------------------
        !!  Soil Class, Layer 1
        !!------------------------------------------------------------
        associate(var=>var_meta(kVARS%soil_texture_1))
            var%name        = "soil_class_1"
            var%dimensions  = two_d_dimensions
            var%attributes  = [attribute_t("non_standard_name", "soil_class_layer1"),                 &
                               attribute_t("units",         "1"),                                     &
                               attribute_t("coordinates",   "lat lon")]
        end associate
        !>------------------------------------------------------------
        !!  Soil Class, Layer 2
        !!------------------------------------------------------------
        associate(var=>var_meta(kVARS%soil_texture_2))
            var%name        = "soil_class_2"
            var%dimensions  = two_d_dimensions
            var%attributes  = [attribute_t("non_standard_name", "soil_class_layer2"),                 &
                               attribute_t("units",         "1"),                                     &
                               attribute_t("coordinates",   "lat lon")]
        end associate
        !>------------------------------------------------------------
        !!  Soil Class, Layer 3
        !!------------------------------------------------------------
        associate(var=>var_meta(kVARS%soil_texture_3))
            var%name        = "soil_class_3"
            var%dimensions  = two_d_dimensions
            var%attributes  = [attribute_t("non_standard_name", "soil_class_layer3"),                 &
                               attribute_t("units",         "1"),                                     &
                               attribute_t("coordinates",   "lat lon")]
        end associate
        !>------------------------------------------------------------
        !!  Soil Class, Layer 4
        !!------------------------------------------------------------
        associate(var=>var_meta(kVARS%soil_texture_4))
            var%name        = "soil_class_4"
            var%dimensions  = two_d_dimensions
            var%attributes  = [attribute_t("non_standard_name", "soil_class_layer4"),                 &
                               attribute_t("units",         "1"),                                     &
                               attribute_t("coordinates",   "lat lon")]
        end associate
        !>------------------------------------------------------------
        !!  Soil Sand and Clay Composition by Layer
        !!------------------------------------------------------------
        associate(var=>var_meta(kVARS%soil_sand_and_clay))
            var%name        = "soil_sand_and_clay_composition"
            var%dimensions  = three_d_soilcomp_dimensions
            var%attributes  = [attribute_t("non_standard_name", "soil_sand_and_clay_composition"),    &
                               attribute_t("units",         "1"),                                     &
                               attribute_t("coordinates",   "lat lon")]
        end associate
        !>------------------------------------------------------------
        !!  Water Table Depth
        !!------------------------------------------------------------
        associate(var=>var_meta(kVARS%water_table_depth))
            var%name        = "water_table_depth"
            var%dimensions  = two_d_t_dimensions
            var%attributes  = [attribute_t("standard_name", "water_table_depth"),                    &
                               attribute_t("units",         "m"),                                    &
                               attribute_t("coordinates",   "lat lon")]
        end associate
        !>------------------------------------------------------------
        !!  Water in Aquifer
        !!------------------------------------------------------------
        associate(var=>var_meta(kVARS%water_aquifer))
            var%name        = "water_aquifer"
            var%dimensions  = two_d_t_dimensions
            var%attributes  = [attribute_t("non_standard_name", "water_in_aquifer"),                 &
                               attribute_t("units",         "mm"),                                   &
                               attribute_t("coordinates",   "lat lon")]
        end associate
        !>------------------------------------------------------------
        !!  Groundwater Storage
        !!------------------------------------------------------------
        associate(var=>var_meta(kVARS%storage_gw))
            var%name        = "storage_gw"
            var%dimensions  = two_d_t_dimensions
            var%attributes  = [attribute_t("non_standard_name", "groundwater_storage"),              &
                               attribute_t("units",         "mm"),                                   &
                               attribute_t("coordinates",   "lat lon")]
        end associate
        !>------------------------------------------------------------
        !!  Lake Storage
        !!------------------------------------------------------------
        associate(var=>var_meta(kVARS%storage_lake))
            var%name        = "storage_lake"
            var%dimensions  = two_d_t_dimensions
            var%attributes  = [attribute_t("non_standard_name", "lake_storage"),                     &
                               attribute_t("units",         "mm"),                                   &
                               attribute_t("coordinates",   "lat lon")]
        end associate
        !>------------------------------------------------------------
        !!  Surface roughness length z0
        !!------------------------------------------------------------
        associate(var=>var_meta(kVARS%roughness_z0))
            var%name        = "surface_roughness"
            var%dimensions  = two_d_t_dimensions
            var%unlimited_dim=.True.
            var%attributes  = [attribute_t("standard_name", "surface_roughness_length"),            &
                               attribute_t("long_name",     "Surface roughness length"),            &
                               attribute_t("units",         "m"),                                   &
                               attribute_t("coordinates",   "lat lon")]
        end associate
        !>------------------------------------------------------------
        !!  Surface Radiative Temperature
        !!------------------------------------------------------------
        associate(var=>var_meta(kVARS%surface_rad_temperature))
            var%name        = "surface_rad_temperature"
            var%dimensions  = two_d_t_dimensions
            var%unlimited_dim=.True.
            var%attributes  = [attribute_t("standard_name", "surface_radiative_temperature"),       &
                               attribute_t("units",         "K"),                                   &
                               attribute_t("coordinates",   "lat lon")]
        end associate
        !>------------------------------------------------------------
        !!  2 meter air temperture
        !!------------------------------------------------------------
        associate(var=>var_meta(kVARS%temperature_2m))
            var%name        = "ta2m"
            var%dimensions  = two_d_t_dimensions
            var%unlimited_dim=.True.
            var%attributes  = [attribute_t("standard_name", "air_temperature"),                     &
                               attribute_t("long_name",     "Bulk air temperature at 2m"),          &
                               attribute_t("units",         "K"),                                   &
                               attribute_t("coordinates",   "lat lon")]
        end associate
        !>------------------------------------------------------------
        !!  2 meter Air Temperature over Vegetation
        !!------------------------------------------------------------
        associate(var=>var_meta(kVARS%temperature_2m_veg))
            var%name        = "temperature_2m_veg"
            var%dimensions  = two_d_t_dimensions
            var%unlimited_dim=.True.
            var%attributes  = [attribute_t("standard_name", "air_temperature"),                     &
                               attribute_t("units",         "K"),                                   &
                               attribute_t("coordinates",   "lat lon")]
        end associate
        !>------------------------------------------------------------
        !!  2 meter Air Temperature over Bare Ground
        !!------------------------------------------------------------
        associate(var=>var_meta(kVARS%temperature_2m_bare))
            var%name        = "temperature_2m_bare"
            var%dimensions  = two_d_t_dimensions
            var%unlimited_dim=.True.
            var%attributes  = [attribute_t("standard_name", "air_temperature"),                     &
                               attribute_t("units",         "K"),                                   &
                               attribute_t("coordinates",   "lat lon")]
        end associate
        !>------------------------------------------------------------
        !!  2 meter Mixing Ratio over Vegetation
        !!------------------------------------------------------------
        associate(var=>var_meta(kVARS%mixing_ratio_2m_veg))
            var%name        = "mixing_ratio_2m_veg"
            var%dimensions  = two_d_t_dimensions
            var%unlimited_dim=.True.
            var%attributes  = [attribute_t("non_standard_name", "mixing_ratio"),                    &
                               attribute_t("units",         "kg kg-1"),                             &
                               attribute_t("coordinates",   "lat lon")]
        end associate
        !>------------------------------------------------------------
        !!  2 meter Mixing Ratio over Bare Ground
        !!------------------------------------------------------------
        associate(var=>var_meta(kVARS%mixing_ratio_2m_bare))
            var%name        = "mixing_ratio_2m_bare"
            var%dimensions  = two_d_t_dimensions
            var%unlimited_dim=.True.
            var%attributes  = [attribute_t("non_standard_name", "mixing_ratio"),                    &
                               attribute_t("units",         "kg kg-1"),                             &
                               attribute_t("coordinates",   "lat lon")]
        end associate
        !>------------------------------------------------------------
        !!  2 meter specific humidity
        !!------------------------------------------------------------
        associate(var=>var_meta(kVARS%humidity_2m))
            var%name        = "hus2m"
            var%dimensions  = two_d_t_dimensions
            var%unlimited_dim=.True.
            var%attributes  = [attribute_t("standard_name", "specific_humidity"),                   &
                               attribute_t("units",         "kg kg-2"),                             &
                               attribute_t("coordinates",   "lat lon")]
        end associate
        !>------------------------------------------------------------
        !!  10 meter height V component of wind field
        !!------------------------------------------------------------
        associate(var=>var_meta(kVARS%v_10m))
            var%name        = "v10m"
            var%dimensions  = two_d_t_dimensions
            var%unlimited_dim=.True.
            var%attributes  = [attribute_t("standard_name", "northward_10m_wind_speed"),            &
                               attribute_t("units",         "m s-1"),                               &
                               attribute_t("coordinates",   "lat lon")]
        end associate
        !>------------------------------------------------------------
        !!  10 meter height U component of the wind field
        !!------------------------------------------------------------
        associate(var=>var_meta(kVARS%u_10m))
            var%name        = "u10m"
            var%dimensions  = two_d_t_dimensions
            var%unlimited_dim=.True.
            var%attributes  = [attribute_t("standard_name", "eastward_10m_wind_speed"),             &
                               attribute_t("units",         "m s-1"),                               &
                               attribute_t("coordinates",   "lat lon")]
        end associate
        !>------------------------------------------------------------
        !!  Momentum Drag Coefficient
        !!------------------------------------------------------------
        associate(var=>var_meta(kVARS%coeff_momentum_drag))
            var%name        = "coeff_momentum_drag"
            var%dimensions  = two_d_t_dimensions
            var%unlimited_dim=.True.
            var%attributes  = [attribute_t("standard_name", "surface_drag_coefficient_for_momentum_in_air"), &
                               attribute_t("units",         "1"),                                            &
                               attribute_t("coordinates",   "lat lon")]
        end associate
        !>------------------------------------------------------------
        !!  Sensible Heat Exchange Coefficient
        !!------------------------------------------------------------
        associate(var=>var_meta(kVARS%coeff_heat_exchange))
            var%name        = "coeff_heat_exchange"
            var%dimensions  = two_d_t_dimensions
            var%unlimited_dim=.True.
            var%attributes  = [attribute_t("non_standard_name", "sensible_heat_exchange_coefficient"), &
                               attribute_t("units",         "1"),                                      &
                               attribute_t("coordinates",   "lat lon")]
        end associate
        !>------------------------------------------------------------
        !!  Land surface radiative skin temperature
        !!------------------------------------------------------------
        associate(var=>var_meta(kVARS%skin_temperature))
            var%name        = "ts"
            var%dimensions  = two_d_t_dimensions
            var%unlimited_dim=.True.
            var%attributes  = [attribute_t("standard_name", "surface_temperature"),                 &
                               attribute_t("units",         "K"),                                   &
                               attribute_t("coordinates",   "lat lon")]
        end associate
        !>------------------------------------------------------------
        !!  Sensible heat flux from the surface (positive up)
        !!------------------------------------------------------------
        associate(var=>var_meta(kVARS%sensible_heat))
            var%name        = "hfss"
            var%dimensions  = two_d_t_dimensions
            var%unlimited_dim=.True.
            var%attributes  = [attribute_t("standard_name", "surface_upward_sensible_heat_flux"),   &
                               attribute_t("units",         "W m-2"),                               &
                               attribute_t("coordinates",   "lat lon")]
        end associate
        !>------------------------------------------------------------
        !!  Latent heat flux from the surface (positive up)
        !!------------------------------------------------------------
        associate(var=>var_meta(kVARS%latent_heat))
            var%name        = "hfls"
            var%dimensions  = two_d_t_dimensions
            var%unlimited_dim=.True.
            var%attributes  = [attribute_t("standard_name", "surface_upward_latent_heat_flux"),     &
                               attribute_t("units",         "W m-2"),                               &
                               attribute_t("coordinates",   "lat lon")]
        end associate
        !>------------------------------------------------------------
        !!  Lake temperature 3d
        !!------------------------------------------------------------
        associate(var=>var_meta(kVARS%t_lake3d))
            var%name        = "t_lake3d"
            var%dimensions  = three_d_t_lake_dimensions
            var%unlimited_dim=.True.
            var%attributes  = [attribute_t("standard_name", "lake_water_temperature"),     &
                               attribute_t("units",         "K"),                               &
                               attribute_t("coordinates",   "lat lon")]
        end associate
        !>------------------------------------------------------------
        !!  Lake lake_icefraction_3d
        !!------------------------------------------------------------
        associate(var=>var_meta(kVARS%lake_icefrac3d))
            var%name        = "lake_icefrac3d"
            var%dimensions  = three_d_t_lake_dimensions
            var%unlimited_dim=.True.
            var%attributes  = [attribute_t("standard_name", "lake_icefraction_3d"),     &
                               attribute_t("units",         "-"),                               &
                               attribute_t("coordinates",   "lat lon")]
        end associate
        !>------------------------------------------------------------
        !!  Lake z_lake3d
        !!------------------------------------------------------------
        associate(var=>var_meta(kVARS%z_lake3d))
            var%name        = "z_lake3d"
            var%dimensions  = three_d_t_lake_dimensions
            var%unlimited_dim=.True.
            var%attributes  = [attribute_t("standard_name", "lake_layer_depth"),     &
                               attribute_t("units",         "m"),                               &
                               attribute_t("coordinates",   "lat lon")]
        end associate
        !>------------------------------------------------------------
        !!  Lake dz_lake3d
        !!------------------------------------------------------------
        associate(var=>var_meta(kVARS%dz_lake3d))
            var%name        = "dz_lake3d"
            var%dimensions  = three_d_t_lake_dimensions
            var%unlimited_dim=.True.
            var%attributes  = [attribute_t("standard_name", "lake_layer_thickness"),     &
                               attribute_t("units",         "m"),                               &
                               attribute_t("coordinates",   "lat lon")]
        end associate
        !>------------------------------------------------------------
        !!  lake snl2d
        !!------------------------------------------------------------
        associate(var=>var_meta(kVARS%snl2d))
            var%name        = "snl2d"
            var%dimensions  = two_d_t_dimensions
            var%unlimited_dim=.True.
            var%attributes  = [attribute_t("standard_name", "lake_snow_layer_2d"),           &
                               attribute_t("units",         "-"),                               &
                               attribute_t("coordinates",   "lat lon")]
        end associate
        !>------------------------------------------------------------
        !!  lake_t_grnd2d
        !!------------------------------------------------------------
        associate(var=>var_meta(kVARS%t_grnd2d))
            var%name        = "t_grnd2d"
            var%dimensions  = two_d_t_dimensions
            var%unlimited_dim=.True.
            var%attributes  = [attribute_t("standard_name", "t_grnd2d"),           &
                               attribute_t("units",         "K"),                               &
                               attribute_t("coordinates",   "lat lon")]
        end associate
        !>------------------------------------------------------------
        !!  Lake t_soisno3d
        !!------------------------------------------------------------
        associate(var=>var_meta(kVARS%t_soisno3d))
            var%name        = "t_soisno3d"
            var%dimensions  = three_d_t_lake_soisno_dimensions
            var%unlimited_dim=.True.
            var%attributes  = [attribute_t("standard_name", "temperature_soil_snow_below_or_above_lake"),     &
                               attribute_t("units",         "K"),                               &
                               attribute_t("coordinates",   "lat lon")]
        end associate
        !>------------------------------------------------------------
        !!  Lake h2osoi_ice3d
        !!------------------------------------------------------------
        associate(var=>var_meta(kVARS%h2osoi_ice3d))
            var%name        = "h2osoi_ice3d"
            var%dimensions  = three_d_t_lake_soisno_dimensions
            var%unlimited_dim=.True.
            var%attributes  = [attribute_t("standard_name", "h2osoi_ice3d"),     &
                               attribute_t("units",         ""),                               &
                               attribute_t("coordinates",   "lat lon")]
        end associate
        !>------------------------------------------------------------
        !!  Lake soil/snowliquid water (kg/m2)
        !!------------------------------------------------------------
        associate(var=>var_meta(kVARS%h2osoi_liq3d))
            var%name        = "h2osoi_liq3d"
            var%dimensions  = three_d_t_lake_soisno_dimensions
            var%unlimited_dim=.True.
            var%attributes  = [attribute_t("standard_name", "lake_soil_or_snow_liquid water_content"),     &
                               attribute_t("units",         "kg/m2"),                               &
                               attribute_t("coordinates",   "lat lon")]
        end associate
        !>------------------------------------------------------------
        !!  Lake h2osoi_vol3d volumetric soil water (0<=h2osoi_vol<=watsat)[m3/m3]
        !!------------------------------------------------------------
        associate(var=>var_meta(kVARS%h2osoi_vol3d))
            var%name        = "h2osoi_vol3d"
            var%dimensions  = three_d_t_lake_soisno_dimensions
            var%unlimited_dim=.True.
            var%attributes  = [attribute_t("standard_name", "volumetric_soil_water"),     &
                               attribute_t("units",         "m3/m3"),                               &
                               attribute_t("coordinates",   "lat lon")]
        end associate
        !>------------------------------------------------------------
        !!  Lake z3d
        !!------------------------------------------------------------
        associate(var=>var_meta(kVARS%z3d))
            var%name        = "z3d"
            var%dimensions  = three_d_t_lake_soisno_dimensions
            var%unlimited_dim=.True.
            var%attributes  = [attribute_t("standard_name", "layer_depth_for_lake_snow&soil"),     &
                               attribute_t("units",         "m"),                               &
                               attribute_t("coordinates",   "lat lon")]
        end associate
        !>------------------------------------------------------------
        !!  Lake layer_thickness_for_lake_snow&soil
        !!------------------------------------------------------------
        associate(var=>var_meta(kVARS%dz3d))
            var%name        = "dz3d"
            var%dimensions  = three_d_t_lake_soisno_dimensions
            var%unlimited_dim=.True.
            var%attributes  = [attribute_t("standard_name", "layer_thickness_for_lake_snow&soil"),     &
                               attribute_t("units",         "m"),                               &
                               attribute_t("coordinates",   "lat lon")]
        end associate
        !>------------------------------------------------------------
        !!  Lake z3d
        !!------------------------------------------------------------
        associate(var=>var_meta(kVARS%zi3d))
            var%name        = "zi3d"
            var%dimensions  = three_d_t_lake_soisno_1_dimensions
            var%unlimited_dim=.True.
            var%attributes  = [attribute_t("standard_name", "interface_layer_depth_for_lake_snow&soil"),     &
                               attribute_t("units",         "m"),                               &
                               attribute_t("coordinates",   "lat lon")]
        end associate
        !>------------------------------------------------------------
        !!  Lake watsat3d: volumetric soil water at saturation (porosity)
        !!------------------------------------------------------------
        associate(var=>var_meta(kVARS%watsat3d))
            var%name        = "watsat3d"
            var%dimensions  = three_d_t_lake_soi_dimensions
            var%unlimited_dim=.True.
            var%attributes  = [attribute_t("standard_name", "volumetric soil water at saturation (porosity)"),     &
                               attribute_t("units",         ""),                               &
                               attribute_t("coordinates",   "lat lon")]
        end associate
        !>------------------------------------------------------------
        !!  Lake csol3d: heat capacity, soil solids (J/m**3/Kelvin)
        !!------------------------------------------------------------
        associate(var=>var_meta(kVARS%csol3d))
            var%name        = "csol3d"
            var%dimensions  = three_d_t_lake_soi_dimensions
            var%unlimited_dim=.True.
            var%attributes  = [attribute_t("standard_name", "heat capacity, soil solids "),     &
                               attribute_t("units",         "(J/m**3/Kelvin)"),                               &
                               attribute_t("coordinates",   "lat lon")]
        end associate
        !>------------------------------------------------------------
        !!  Lake: thermal conductivity, soil minerals  [W/m-K]
        !!------------------------------------------------------------
        associate(var=>var_meta(kVARS%tkmg3d))
            var%name        = "tkmg3d"
            var%dimensions  = three_d_t_lake_soi_dimensions
            var%unlimited_dim=.True.
            var%attributes  = [attribute_t("standard_name", "thermal conductivity, soil minerals  [W/m-K]"),     &
                               attribute_t("units",         ""),                               &
                               attribute_t("coordinates",   "lat lon")]
        end associate
        !>------------------------------------------------------------
        !!  Lake lakemask
        !!------------------------------------------------------------
        associate(var=>var_meta(kVARS%lakemask))
            var%name        = "lakemask"
            var%dimensions  = two_d_dimensions
            var%attributes  = [attribute_t("standard_name", "lakemask"),     &
                               attribute_t("units",         ""),                               &
                               attribute_t("coordinates",   "lat lon")]
        end associate
        !>------------------------------------------------------------
        !!  Lake lakedepth2d
        !!------------------------------------------------------------
        associate(var=>var_meta(kVARS%lakedepth2d))
            var%name        = "lakedepth2d"
            var%dimensions  = two_d_dimensions
            var%attributes  = [attribute_t("standard_name", "lake_depth"),     &
                               attribute_t("units",         "m"),                               &
                               attribute_t("coordinates",   "lat lon")]
        end associate
        !>------------------------------------------------------------
        !!  lake savedtke12d
        !!------------------------------------------------------------
        associate(var=>var_meta(kVARS%savedtke12d))
            var%name        = "savedtke12d"
            var%dimensions  = two_d_t_dimensions
            var%unlimited_dim=.True.
            var%attributes  = [attribute_t("standard_name", "savedtke12d"),           &
                               attribute_t("units",         "-?"),                               &
                               attribute_t("coordinates",   "lat lon")]
        end associate
        !>------------------------------------------------------------
        !!  Lake: thermal conductivity, saturated soil [W/m-K]
        !!------------------------------------------------------------
        associate(var=>var_meta(kVARS%tksatu3d))
            var%name        = "tksatu3d"
            var%dimensions  = three_d_t_lake_soi_dimensions
            var%unlimited_dim=.True.
            var%attributes  = [attribute_t("standard_name", "thermal conductivity, saturated soil [W/m-K]"),     &
                               attribute_t("units",         ""),                               &
                               attribute_t("coordinates",   "lat lon")]
        end associate
        !>------------------------------------------------------------
        !!  Lake tkdry3d: thermal conductivity, dry soil (W/m/Kelvin)
        !!------------------------------------------------------------
        associate(var=>var_meta(kVARS%tkdry3d))
            var%name        = "tkdry3d"
            var%dimensions  = three_d_t_lake_soi_dimensions
            var%unlimited_dim=.True.
            var%attributes  = [attribute_t("standard_name", "thermal conductivity, dry soil (W/m/Kelvin)"),     &
                               attribute_t("units",         "?"),                               &
                               attribute_t("coordinates",   "lat lon")]
        end associate



        !>------------------------------------------------------------
        !!  Integrated Vapor Transport
        !!------------------------------------------------------------
        associate(var=>var_meta(kVARS%ivt))
            var%name        = "ivt"
            var%dimensions  = two_d_t_dimensions
            var%unlimited_dim=.True.
            var%attributes  = [attribute_t("non_standard_name", "integrated_vapor_transport"),  &
                               attribute_t("units",         "kg m-1 s-1"),                      &
                               attribute_t("coordinates",   "lat lon")]
        end associate


<<<<<<< HEAD
=======


        ! type(variable_t) :: h2osoi_ice3d
        ! type(variable_t) :: h2osoi_liq3d! liquid water (kg/m2)
        ! type(variable_t) :: h2osoi_vol3d! volumetric soil water (0<=h2osoi_vol<=watsat)[m3/m3]
        ! type(variable_t) :: z3d ! layer depth for snow & soil (m)
        ! type(variable_t) :: dz3d
>>>>>>> 21b58010

        !>------------------------------------------------------------
        !!  Binary land mask (water vs land)
        !!------------------------------------------------------------
        associate(var=>var_meta(kVARS%land_mask))
            var%name        = "land_mask"
            var%dimensions  = two_d_dimensions
            var%attributes  = [attribute_t("non_standard_name", "land_water_mask"),                 &
                               attribute_t("coordinates",       "lat lon")]
        end associate
        !>------------------------------------------------------------
        !!  Height of the terrain
        !!------------------------------------------------------------
        associate(var=>var_meta(kVARS%terrain))
            var%name        = "terrain"
            var%dimensions  = two_d_dimensions
            var%attributes  = [attribute_t("standard_name", "height_above_reference_ellipsoid"),    &
                               attribute_t("units",         "m"),                                   &
                               attribute_t("coordinates",   "lat lon")]
        end associate
        !>------------------------------------------------------------
        !!  Latitude y coordinate
        !!------------------------------------------------------------
        associate(var=>var_meta(kVARS%latitude))
            var%name        = "lat"
            var%dimensions  = two_d_dimensions
            var%attributes  = [attribute_t("standard_name", "latitude"),                            &
                               attribute_t("units",         "degrees_north"),                       &
                               attribute_t("axis","Y")]
        end associate
        !>------------------------------------------------------------
        !!  Longitude x coordinate
        !!------------------------------------------------------------
        associate(var=>var_meta(kVARS%longitude))
            var%name        = "lon"
            var%dimensions  = two_d_dimensions
            var%attributes  = [attribute_t("standard_name", "longitude"),                           &
                               attribute_t("units",         "degrees_east"),                        &
                               attribute_t("axis","X")]
        end associate
        !>------------------------------------------------------------
        !!  Latitude y coordinate on the U-grid
        !!------------------------------------------------------------
        associate(var=>var_meta(kVARS%u_latitude))
            var%name        = "u_lat"
            var%dimensions  = two_d_u_dimensions
            var%attributes  = [attribute_t("non_standard_name", "latitude_on_u_grid"),              &
                               attribute_t("units",         "degrees_north")]
        end associate
        !>------------------------------------------------------------
        !!  Longitude x coordinate on the U-grid
        !!------------------------------------------------------------
        associate(var=>var_meta(kVARS%u_longitude))
            var%name        = "u_lon"
            var%dimensions  = two_d_u_dimensions
            var%attributes  = [attribute_t("non_standard_name", "longitude_on_u_grid"),             &
                               attribute_t("units",         "degrees_east")]
        end associate
        !>------------------------------------------------------------
        !!  Latitude y coordinate on the V-grid
        !!------------------------------------------------------------
        associate(var=>var_meta(kVARS%v_latitude))
            var%name        = "v_lat"
            var%dimensions  = two_d_v_dimensions
            var%attributes  = [attribute_t("non_standard_name", "latitude_on_v_grid"),              &
                               attribute_t("units",         "degrees_north")]
        end associate
        !>------------------------------------------------------------
        !!  Longitude x coordinate on the V-grid
        !!------------------------------------------------------------
        associate(var=>var_meta(kVARS%v_longitude))
            var%name        = "v_lon"
            var%dimensions  = two_d_v_dimensions
            var%attributes  = [attribute_t("non_standard_name", "longitude_on_v_grid"),             &
                               attribute_t("units",         "degrees_east")]
        end associate

        ! loop through entire array setting n_dimensions and n_attrs based on the data that were supplied
        do i=1,size(var_meta)
            var_meta(i)%n_dimensions = size(var_meta(i)%dimensions)
            var_meta(i)%n_attrs      = size(var_meta(i)%attributes)
        enddo

    end subroutine init_var_meta

end module output_metadata<|MERGE_RESOLUTION|>--- conflicted
+++ resolved
@@ -2390,17 +2390,6 @@
         end associate
 
 
-<<<<<<< HEAD
-=======
-
-
-        ! type(variable_t) :: h2osoi_ice3d
-        ! type(variable_t) :: h2osoi_liq3d! liquid water (kg/m2)
-        ! type(variable_t) :: h2osoi_vol3d! volumetric soil water (0<=h2osoi_vol<=watsat)[m3/m3]
-        ! type(variable_t) :: z3d ! layer depth for snow & soil (m)
-        ! type(variable_t) :: dz3d
->>>>>>> 21b58010
-
         !>------------------------------------------------------------
         !!  Binary land mask (water vs land)
         !!------------------------------------------------------------
