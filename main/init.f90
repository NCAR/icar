--- conflicted
+++ resolved
@@ -59,10 +59,9 @@
 		call init_options(options_filename,options)
 
 ! ++ trude
-!               read in mp_options file
-                mp_options_filename  = options%mp_options_filename
+!       read in mp_options file
 		write(*,*) "Initializing mp_Options"
-		call init_mp_options(mp_options_filename,options)
+		call init_mp_options(options%mp_options_filename,options)
 ! -- trude
 ! 		allocate and initialize the domain
  		write(*,*) "Initializing Domain"
@@ -281,15 +280,10 @@
 							  external_winds,buffer,n_ext_winds,add_low_topo,advect_density,smooth_wind_distance, &
 							  remove_lowres_linear,mean_winds,mean_fields,restart,xmin,xmax,ymin,ymax,vert_smooth, &
 							  date, calendar, high_res_soil_state,rotation_scale_height,warning_level, variable_N, &
-<<<<<<< HEAD
 							  N_squared,rm_N_squared,linear_contribution,rm_linear_contribution, use_agl_height,  &
-							  spatial_linear_fields, start_date, time_varying_z, linear_mask
-		
-=======
-							  N_squared,linear_contribution,use_agl_height, spatial_linear_fields,&
-                                                          mp_options_filename    ! trude added
-
->>>>>>> effdcfc2
+							  spatial_linear_fields, start_date, time_varying_z, linear_mask, &
+                              mp_options_filename    ! trude added
+		
 ! 		default parameters
 		mean_fields=.False.
 		mean_winds=.False.
@@ -323,14 +317,11 @@
 		rm_linear_contribution=1.0
 		use_agl_height=.True.
 		spatial_linear_fields=.False.
-<<<<<<< HEAD
 		start_date=""
 		time_varying_z=.False.
 		linear_mask=.False.
-=======
-
-                mp_options_filename = 'mp_options.nml'    ! trude added
->>>>>>> effdcfc2
+
+        mp_options_filename = 'mp_options.nml'    ! trude added
 		
 		open(io_newunit(name_unit), file=filename)
 		read(name_unit,nml=parameters)
@@ -427,14 +418,10 @@
 		options%linear_mask = linear_mask
 
 		options%high_res_soil_state=high_res_soil_state
-<<<<<<< HEAD
 		options%time_varying_z=time_varying_z
 		
-=======
-		
-                options%mp_options_filename  = mp_options_filename   ! trude added
-
->>>>>>> effdcfc2
+		options%mp_options_filename  = mp_options_filename   ! trude added
+
 	end subroutine parameters_namelist
 
 ! ++ trude
@@ -624,19 +611,8 @@
 		real, dimension(45) :: fulldz
 		
 		namelist /z_info/ dz_levels
-<<<<<<< HEAD
 		this_level=1
-		
-=======
-		namelist /files_list/ init_conditions_file,output_file,boundary_files
-		namelist /ext_winds_info/ ext_wind_files
-		
-		call version_check(options_filename,options)
-		call physics_namelist(options_filename,options)
-		call var_namelist(options_filename,options)
-		call parameters_namelist(options_filename,options)
-
->>>>>>> effdcfc2
+
 		! read the z_info namelist if requested
 		if (options%readdz) then
 			allocate(dz_levels(options%nz))
